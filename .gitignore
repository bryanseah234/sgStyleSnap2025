--- conflicted
+++ resolved
@@ -1,4 +1,3 @@
-<<<<<<< HEAD
 # StyleSnap - Git Ignore File
 # Vue 3 + Vite + Node.js project
 
@@ -205,6 +204,26 @@
 .netlify
 
 # ============================================
+# Python / AI Models
+# ============================================
+# Python virtual environment
+.venv/
+venv/
+env/
+ENV/
+
+# Python cache
+__pycache__/
+*.py[cod]
+*$py.class
+*.so
+.Python
+
+# Jupyter Notebook checkpoints
+.ipynb_checkpoints/
+*.ipynb_checkpoints/
+
+# ============================================
 # Project-Specific
 # ============================================
 # Ignore uploaded images in development (if storing locally)
@@ -217,6 +236,34 @@
 # Ignore maintenance script outputs
 scripts/output/
 scripts/logs/
+
+# ============================================
+# Web Scraper Data & Cache
+# ============================================
+# Scraped images and catalog data
+catalog-data/
+catalog-data/images/
+catalog-data/*.csv
+catalog-data/.downloaded_hashes.txt
+
+# Scraper temporary files
+scripts/temp_*.jpg
+scripts/temp_*.png
+scripts/*.pyc
+
+# Keep scraper documentation and templates
+!catalog-data/.gitkeep
+!scripts/catalog-items-template.csv
+!scripts/SCRAPER_GUIDE.md
+!scripts/SCRAPER_OPTIMIZATIONS.md
+!scripts/README.md
+
+# Keep Python scripts but ignore the model
+!scripts/*.py
+scripts/best_model.pth
+
+# Scraper URL list (user-specific)
+scripts/scrape-urls.txt
 
 # ============================================
 # Keep These Files & Folders
@@ -252,308 +299,4 @@
 !package.json
 !vite.config.js
 !tailwind.config.js
-!postcss.config.js
-=======
-# StyleSnap - Git Ignore File
-# Vue 3 + Vite + Node.js project
-
-# ============================================
-# Dependencies
-# ============================================
-node_modules/
-.pnp
-.pnp.js
-.yarn/cache
-.yarn/unplugged
-.yarn/build-state.yml
-.yarn/install-state.gz
-
-# ============================================
-# Build Output
-# ============================================
-dist/
-dist-ssr/
-build/
-.output/
-.vercel/
-.netlify/
-
-# ============================================
-# Environment Variables
-# ============================================
-.env
-.env.local
-.env.*.local
-.env.development.local
-.env.test.local
-.env.production.local
-
-# Keep example files
-!.env.example
-
-# ============================================
-# Logs
-# ============================================
-logs/
-*.log
-npm-debug.log*
-yarn-debug.log*
-yarn-error.log*
-pnpm-debug.log*
-lerna-debug.log*
-
-# ============================================
-# Editor & IDE
-# ============================================
-# VSCode
-.vscode/
-!.vscode/extensions.json
-!.vscode/settings.json
-*.code-workspace
-
-# IntelliJ / WebStorm
-.idea/
-*.iml
-*.iws
-*.ipr
-
-# Sublime Text
-*.sublime-project
-*.sublime-workspace
-
-# Vim
-*.swp
-*.swo
-*~
-
-# Emacs
-*~
-\#*\#
-.#*
-
-# ============================================
-# Operating System
-# ============================================
-# macOS
-.DS_Store
-.AppleDouble
-.LSOverride
-Icon
-._*
-.Spotlight-V100
-.Trashes
-
-# Windows
-Thumbs.db
-ehthumbs.db
-Desktop.ini
-$RECYCLE.BIN/
-*.cab
-*.msi
-*.msix
-*.msm
-*.msp
-*.lnk
-
-# Linux
-*~
-
-# ============================================
-# Testing
-# ============================================
-coverage/
-.nyc_output/
-
-# Playwright
-test-results/
-playwright-report/
-playwright/.cache/
-
-# Vitest
-.vitest/
-
-# ============================================
-# Temporary Files
-# ============================================
-*.tmp
-*.temp
-.cache/
-.temp/
-tmp/
-
-# ============================================
-# Cloudinary
-# ============================================
-# Don't commit Cloudinary credentials
-cloudinary_config.json
-
-# ============================================
-# Supabase
-# ============================================
-# Local Supabase development
-.supabase/
-
-# ============================================
-# PWA / Service Worker
-# ============================================
-# Generated service worker files (if using workbox)
-sw.js
-sw.js.map
-workbox-*.js
-workbox-*.js.map
-
-# ============================================
-# Vite Specific
-# ============================================
-.vite/
-vite.config.js.timestamp-*
-vite.config.ts.timestamp-*
-
-# ============================================
-# TypeScript (if you add it later)
-# ============================================
-*.tsbuildinfo
-
-# ============================================
-# Vue Specific
-# ============================================
-*.suo
-*.ntvs*
-*.njsproj
-*.sln
-
-# ============================================
-# Package Manager Locks (Keep One)
-# ============================================
-# If using npm, keep package-lock.json and ignore others
-yarn.lock
-pnpm-lock.yaml
-
-# If using yarn, keep yarn.lock and ignore others
-# package-lock.json
-# pnpm-lock.yaml
-
-# If using pnpm, keep pnpm-lock.yaml and ignore others
-# package-lock.json
-# yarn.lock
-
-# ============================================
-# Database
-# ============================================
-*.sqlite
-*.sqlite3
-*.db
-
-# ============================================
-# Miscellaneous
-# ============================================
-# Sentry
-.sentryclirc
-
-# Turbo
-.turbo
-
-# Vercel
-.vercel
-
-# Local Netlify folder
-.netlify
-
-# ============================================
-# Python / AI Models
-# ============================================
-# Python virtual environment
-.venv/
-venv/
-env/
-ENV/
-
-# Python cache
-__pycache__/
-*.py[cod]
-*$py.class
-*.so
-.Python
-
-# Jupyter Notebook checkpoints
-.ipynb_checkpoints/
-*.ipynb_checkpoints/
-
-# ============================================
-# Project-Specific
-# ============================================
-# Ignore uploaded images in development (if storing locally)
-uploads/
-public/uploads/
-
-# Ignore generated docs (if using doc generators)
-docs-generated/
-
-# Ignore maintenance script outputs
-scripts/output/
-scripts/logs/
-
-# ============================================
-# Web Scraper Data & Cache
-# ============================================
-# Scraped images and catalog data
-catalog-data/
-catalog-data/images/
-catalog-data/*.csv
-catalog-data/.downloaded_hashes.txt
-
-# Scraper temporary files
-scripts/temp_*.jpg
-scripts/temp_*.png
-scripts/*.pyc
-
-# Keep scraper documentation and templates
-!catalog-data/.gitkeep
-!scripts/catalog-items-template.csv
-!scripts/SCRAPER_GUIDE.md
-!scripts/SCRAPER_OPTIMIZATIONS.md
-!scripts/README.md
-
-# Keep Python scripts but ignore the model
-!scripts/*.py
-scripts/best_model.pth
-
-# Scraper URL list (user-specific)
-scripts/scrape-urls.txt
-
-# ============================================
-# Keep These Files & Folders
-# ============================================
-# CRITICAL: Project documentation and requirements
-!README.md
-!LICENSE
-!CONTRIBUTING.md
-!*.md
-!**/*.md
-
-# CRITICAL: Task management and requirements
-!tasks/
-!tasks/**
-!requirements/
-!requirements/**
-
-# CRITICAL: SQL schema and migrations
-!sql/
-!sql/**
-!*.sql
-!**/*.sql
-
-# Config examples
-!.env.example
-!config.example.js
-
-# GitHub workflows
-!.github/
-!.github/**
-
-# Important configs
-!package.json
-!vite.config.js
-!tailwind.config.js
-!postcss.config.js
->>>>>>> e8280170
+!postcss.config.js