# Database Setup Guide - StyleSnap

This guide will walk you through setting up your Supabase PostgreSQL database for StyleSnap.

---

## ⚠️ Important: Recent SQL Fixes (October 6, 2025)

**Issues Fixed:** Multiple SQL files had relation errors and table naming conflicts:

### 004_advanced_features.sql (Task 13)
- ✅ **Renamed**: `outfit_likes` → `shared_outfit_likes` (to avoid conflict with Task 11)
- ✅ **Fixed**: All indexes, triggers, RLS policies updated to use new name
- ✅ **Fixed**: Removed duplicate `ON outfit_likes FOR DELETE` syntax error
- ❌ **Removed**: `notifications` table references (planned but never implemented)
- ✅ **Fixed**: Changed `friendships` → `friends` (correct table name)
- ✅ **Fixed**: Changed `user1_id/user2_id` → `requester_id/receiver_id` (correct columns)

### 005_catalog_system.sql (Task 9)
- ✅ **Fixed**: Added existence checks before altering tables
- ✅ **Fixed**: Wrapped ALTER TABLE in DO blocks to prevent errors
- ✅ **Fixed**: Changed from GENERATED column to trigger-based approach for `search_vector` (immutability issue)

### 007_outfit_generation.sql (Task 11)
- ✅ **Fixed**: Added missing `outfit_generation_history` table drop
- ✅ **Fixed**: Removed incorrect DROP POLICY statements for `outfit_collections` (belongs to 004)
- ✅ **Clarified**: `outfit_likes` in this file is for generated outfits (different from Task 13)

**All SQL files are now re-runnable and error-free!** Each file has proper `DROP IF EXISTS` statements.

**Service Updates:** `shared-outfits-service.js` updated to use `shared_outfit_likes` table.

For detailed fix information, see:
- `SQL_MIGRATION_FIXES.md` - Previous fixes (table renames, existence checks)
- `SQL_DEPENDENCIES_FIX.md` - outfit_collections dependency fix
- `SQL_SYNTAX_CHECK_RESULTS.md` - Comprehensive syntax validation

---

## 📋 Prerequisites

- ✅ Supabase account (sign up at https://supabase.com)
- ✅ SQL files in `sql/` folder (you have them!)
- ✅ 10-15 minutes of time

---

## 🚀 Quick Setup (3 Options)

### Option 1: Supabase SQL Editor (Recommended - Easiest)
**Best for:** First-time setup, visual interface

### Option 2: Supabase CLI
**Best for:** Automated deployments, version control

### Option 3: psql Command Line
**Best for:** Advanced users, direct database access

---

## 📝 Option 1: Supabase SQL Editor (RECOMMENDED)

### Step 1: Create a Supabase Project

1. Go to https://supabase.com/dashboard
2. Click **"New Project"**
3. Fill in:
   - **Name:** StyleSnap (or your choice)
   - **Database Password:** Choose a strong password (save it!)
   - **Region:** Choose closest to you
   - **Pricing Plan:** Free tier is fine for development
4. Click **"Create new project"**
5. ⏳ Wait 2-3 minutes for database to provision

### Step 2: Get Your Credentials

1. Go to **Settings** (⚙️ icon in sidebar) → **API**
2. Copy these values (you'll need them for `.env` file):
   - **Project URL:** `https://xxxxx.supabase.co`
   - **anon public key:** `eyJhbGciOiJIUzI1NiIsInR5cCI6IkpXVCJ9...`

### Step 3: Run Migration Files

**✨ NEW: All migrations are now re-runnable!** You can safely run them multiple times without errors.

**⚠️ IMPORTANT: Run these IN ORDER (001 → 008)!**

Run migrations one-by-one:

For each migration below:
1. Click **SQL Editor** (in left sidebar)
2. Click **"+ New query"**
3. Copy the entire contents of the SQL file
4. Click **"Run"**
5. Verify success before moving to next migration

---

**Migration 001: Initial Schema** (`sql/001_initial_schema.sql`)
- **Creates tables:** `users`, `clothes`, `friends`, `suggestions` (4 tables)
- Sets up UUID extensions and timestamps
- Implements soft delete support
- 200-item quota per user, 5 categories (top/bottom/outerwear/shoes/accessory)
- Expected: ✅ "Success. No rows returned"

**Migration 002: RLS Policies** (`sql/002_rls_policies.sql`)
- Enables Row Level Security on all tables
- Users can only see their own data + friends' items (based on privacy settings)
- Implements privacy controls (public/friends/private)
- Protects against unauthorized access
- Expected: ✅ "Success. No rows returned"

**Migration 003: Indexes & Functions** (`sql/003_indexes_functions.sql`)
- Performance indexes for fast queries
- Helper functions: `check_user_quota()`, `is_friends_with()`, `get_friend_closet()`
- Optimizes common lookups (10-100x faster)
- Expected: ✅ "Success. No rows returned"

**Migration 004: Advanced Features** (`sql/004_advanced_features.sql`)
- **Creates tables:** `outfit_history`, `shared_outfits`, `shared_outfit_likes`, `outfit_comments`, `style_preferences`, `suggestion_feedback`, `outfit_collections`, `collection_outfits` (8 tables)
- Social sharing and outfit collections
- AI learning (user preferences, feedback tracking)
- Analytics (wear history, statistics)
- Expected: ✅ "Success. No rows returned"

**Migration 005: Catalog System** (`sql/005_catalog_system.sql`)
- **Creates table:** `catalog_items` (1 table)
- Pre-populated clothing catalog browsing
- Full-text search with filters (category, color, brand, season)
- Function to add catalog items to user's closet
- Expected: ✅ "Success. No rows returned"

**Migration 006: Color Detection** (`sql/006_color_detection.sql`)
- **Modifies table:** Adds `primary_color` and `secondary_colors` columns to `clothes`
- Color harmony functions: `get_complementary_color()`, `get_analogous_colors()`, `get_triadic_colors()`
- AI-powered color matching for outfit suggestions
- Supports 30+ color names (black, white, red, blue, etc.)
- Expected: ✅ "Success. No rows returned"

**Migration 007: Outfit Generation** (`sql/007_outfit_generation.sql`)
- **Creates tables:** `generated_outfits`, `outfit_generation_history`, `outfit_likes` (3 tables)
- Permutation-based outfit generation (no external APIs)
- Outfit scoring and ranking system
- Weather and occasion-based filtering
- Outfit likes system for generated outfits
- Expected: ✅ "Success. No rows returned"

**Migration 008: Likes Feature** (`sql/008_likes_feature.sql`)
- **Creates table:** `likes` (1 table)
- Item likes system (like Instagram)
- Auto-increment `likes_count` on clothes table
- Functions: `toggle_like()`, `get_popular_items()`
- Expected: ✅ "Success. No rows returned"

<<<<<<< HEAD
**Migration 009: Clothing Types** (`sql/009_clothing_types.sql`)
- **Modifies tables:** Adds `clothing_type` column to `clothes` and `catalog_items`
- **Supports 20 clothing types:** Blazer, Blouse, Body, Dress, Hat, Hoodie, Longsleeve, Not sure, Other, Outwear, Pants, Polo, Shirt, Shoes, Shorts, Skip, Skirt, T-Shirt, Top, Undershirt
- Helper function: `get_category_from_clothing_type()` to auto-map types to categories
- Auto-trigger to set category based on clothing_type
- Enables granular filtering by specific clothing types
- Expected: ✅ "Success. No rows returned" + verification messages
=======
**Migration 009: Enhanced Categories** (`sql/009_enhanced_categories.sql`)
- **Updates:** Category constraints on `clothes` and `catalog_items` tables
- Expands from 5 simple categories to 20 detailed categories
- Categories: blazer, blouse, body, dress, hat, hoodie, longsleeve, not-sure, other, outerwear, pants, polo, shirt, shoes, shorts, skip, skirt, t-shirt, top, undershirt
- Function: `get_category_group()` maps detailed categories to simple groups
- View: `category_distribution` for analytics
- **Backward Compatible:** Existing simple categories remain valid
- Expected: ✅ "Success. No rows returned"
>>>>>>> 194be546

**What this does:**
- Enables Row Level Security on all tables
- Creates policies so users can only see their own data
- Implements privacy controls (friends-only access)
- Protects against unauthorized access

**Expected result:** ✅ "Success. No rows returned"

---

#### Migration 3: Indexes & Functions
```sql
-- Copy and paste the ENTIRE contents of sql/003_indexes_functions.sql
-- Then click "Run" or press Ctrl+Enter
```

**What this does:**
- Creates database indexes for fast queries
- Adds helper functions (quota checking, friend verification)
- Optimizes common lookups
- Improves performance

**Expected result:** ✅ "Success. No rows returned"

---

#### Migration 4: Advanced Features
```sql
-- Copy and paste the ENTIRE contents of sql/004_advanced_features.sql
-- Then click "Run" or press Ctrl+Enter
```

**What this does:**
- Adds social feed functionality
- Creates outfit collections
- Adds AI learning tables (user preferences, feedback)
- Implements analytics (wear history tracking)

**Expected result:** ✅ "Success. No rows returned"

---

### Step 4: Verify Setup

1. In SQL Editor, run this query:
```sql
SELECT table_name 
FROM information_schema.tables 
WHERE table_schema = 'public'
ORDER BY table_name;
```

**Expected tables (should see 17):**

**Core Tables (Migration 001 - 4 tables):**
- ✅ `users`
- ✅ `clothes`
- ✅ `friends`
- ✅ `suggestions`

**Advanced Features (Migration 004 - 8 tables):**
- ✅ `outfit_history`
- ✅ `shared_outfits`
- ✅ `shared_outfit_likes`
- ✅ `outfit_comments`
- ✅ `style_preferences`
- ✅ `suggestion_feedback`
- ✅ `outfit_collections`
- ✅ `collection_outfits`

**Catalog System (Migration 005 - 1 table):**
- ✅ `catalog_items`

**Outfit Generation (Migration 007 - 3 tables):**
- ✅ `generated_outfits`
- ✅ `outfit_generation_history`
- ✅ `outfit_likes`

**Likes System (Migration 008 - 1 table):**
- ✅ `likes`

2. Check RLS is enabled:
```sql
SELECT tablename, rowsecurity 
FROM pg_tables 
WHERE schemaname = 'public'
ORDER BY tablename;
```

**Expected:** All tables should show `rowsecurity = true`

3. Check indexes exist:
```sql
SELECT indexname 
FROM pg_indexes 
WHERE schemaname = 'public'
ORDER BY indexname;
```

**Expected:** Should see 40+ indexes (for performance optimization)

4. Verify functions exist:
```sql
SELECT routine_name
FROM information_schema.routines
WHERE routine_schema = 'public'
ORDER BY routine_name;
```

**Expected:** Should see 20+ functions including:
- `check_user_quota()`
- `is_friends_with()`
- `get_friend_closet()`
- `increment_likes_count()`
- `get_complementary_color()`
- And more...

5. Test basic connectivity:
```sql
-- Should return current timestamp
SELECT NOW();

-- Should return 0 rows (empty database)
SELECT COUNT(*) FROM users;
SELECT COUNT(*) FROM clothes;
```

**✅ If all checks pass, your database is ready!**

### Step 5: Validate Migrations (Optional)

You can run the validation script to verify all migrations:

```bash
npm run validate-migrations
```

This script checks:
- ✅ All 8 migration files exist
- ✅ DROP IF EXISTS statements present (re-runnable)
- ✅ Expected tables are created
- ✅ Dependencies are correct

---

## 📝 Option 2: Supabase CLI

### Step 1: Install Supabase CLI

```bash
# macOS/Linux
brew install supabase/tap/supabase

# Windows (use Scoop)
scoop bucket add supabase https://github.com/supabase/scoop-bucket.git
scoop install supabase

# Or use NPM (any platform)
npm install -g supabase
```

### Step 2: Login to Supabase

```bash
supabase login
```

### Step 3: Link to Your Project

```bash
cd /workspaces/ClosetApp
supabase link --project-ref your-project-ref
```

**To find your project ref:**
- Go to Supabase dashboard
- Project URL is `https://YOUR-PROJECT-REF.supabase.co`
- Copy the `YOUR-PROJECT-REF` part

### Step 4: Run Migrations

```bash
# Create migrations directory (if needed)
mkdir -p supabase/migrations

# Copy SQL files
cp sql/001_initial_schema.sql supabase/migrations/001_initial_schema.sql
cp sql/002_rls_policies.sql supabase/migrations/002_rls_policies.sql
cp sql/003_indexes_functions.sql supabase/migrations/003_indexes_functions.sql
cp sql/004_advanced_features.sql supabase/migrations/004_advanced_features.sql

# Push to database
supabase db push
```

---

## 📝 Option 3: psql Command Line

### Step 1: Get Database Connection String

1. Go to Supabase dashboard
2. **Settings** → **Database**
3. Scroll to **Connection string**
4. Copy the **psql** connection string:
   ```
   postgresql://postgres:[YOUR-PASSWORD]@db.xxxxx.supabase.co:5432/postgres
   ```

### Step 2: Run Migrations

```bash
cd /workspaces/ClosetApp

# Set your connection string
export DATABASE_URL="postgresql://postgres:[YOUR-PASSWORD]@db.xxxxx.supabase.co:5432/postgres"

# Run migrations in order
psql $DATABASE_URL -f sql/001_initial_schema.sql
psql $DATABASE_URL -f sql/002_rls_policies.sql
psql $DATABASE_URL -f sql/003_indexes_functions.sql
psql $DATABASE_URL -f sql/004_advanced_features.sql
```

---

## 🔐 Configure Google OAuth (Required for Login)

### Step 1: Get Google OAuth Credentials

1. Go to https://console.cloud.google.com/
2. Create a new project (or select existing)
3. Go to **APIs & Services** → **Credentials**
4. Click **+ Create Credentials** → **OAuth client ID**
5. Application type: **Web application**
6. Add Authorized redirect URIs:
   ```
   https://YOUR-PROJECT-REF.supabase.co/auth/v1/callback
   http://localhost:3000/auth/callback (for local dev)
   ```
7. Click **Create**
8. Copy your **Client ID**

### Step 2: Configure in Supabase

1. Go to Supabase dashboard
2. **Authentication** → **Providers**
3. Find **Google** and click to expand
4. Toggle **Enable Google provider**
5. Paste your **Google Client ID**
6. Paste your **Google Client Secret** (from Google Console)
7. Click **Save**

---

## 📝 Update Your .env File

Now that you have all credentials, create your `.env` file:

```bash
cd /workspaces/ClosetApp
cp .env.example .env
```

Edit `.env` and fill in:

```bash
# Supabase (from Step 2 of Option 1)
VITE_SUPABASE_URL=https://xxxxx.supabase.co
VITE_SUPABASE_ANON_KEY=eyJhbGciOiJIUzI1NiIsInR5cCI6IkpXVCJ9...

# Google OAuth (from Configure Google OAuth section)
VITE_GOOGLE_CLIENT_ID=123456-abc123.apps.googleusercontent.com

# Cloudinary (get from https://cloudinary.com/console)
VITE_CLOUDINARY_CLOUD_NAME=your-cloud-name
VITE_CLOUDINARY_UPLOAD_PRESET=your-preset

# Weather API (optional - get from https://openweathermap.org/api)
VITE_OPENWEATHER_API_KEY=your-api-key
```

---

## ✅ Test Your Database Connection

### Test 1: Simple Connection Test

1. Go to Supabase dashboard → **SQL Editor**
2. Run this query:
```sql
SELECT NOW();
```
**Expected:** Current timestamp

### Test 2: Insert Test User (Manual)

```sql
-- Insert a test user (you'll normally use Google OAuth)
INSERT INTO users (email, full_name, avatar_url)
VALUES ('test@example.com', 'Test User', 'https://via.placeholder.com/150')
RETURNING *;
```

**Expected:** Returns the user object with UUID

### Test 3: Check Quota Function

```sql
-- Test the quota calculator function
SELECT check_user_quota('YOUR-USER-UUID-HERE');
```

**Expected:** Returns quota information (0 items used, 200 available)

---

## 🚨 Troubleshooting

### Error: "permission denied for table users"
**Solution:** Run migration `002_rls_policies.sql` again

### Error: "relation 'users' does not exist"
**Solution:** Run migration `001_initial_schema.sql` first

### Error: "function check_user_quota does not exist"
**Solution:** Run migration `003_indexes_functions.sql`

### Error: "password authentication failed"
**Solution:** Double-check your database password from Supabase dashboard

### Can't see tables in Supabase Table Editor
**Solution:** 
1. Go to **Database** → **Tables** in sidebar
2. If empty, check **SQL Editor** → Run:
   ```sql
   SELECT * FROM users LIMIT 1;
   ```
3. If this works, tables exist but RLS is blocking the view (this is correct!)

### Google OAuth not working
**Solution:**
1. Verify redirect URI in Google Console matches exactly: `https://YOUR-REF.supabase.co/auth/v1/callback`
2. Check Client ID is added to both `.env` AND Supabase Auth settings
3. Enable Google provider in Supabase Auth

---

## 📚 What Each Migration Does

### 001_initial_schema.sql
- **Tables:** users, clothes, friends, suggestions (4 tables)
- **Purpose:** Core data structure
- **Key Features:** 200-item quota, 5 categories (top/bottom/outerwear/shoes/accessory), privacy levels
- **Dependencies:** None (run first!)

### 002_rls_policies.sql
- **Purpose:** Security layer (no tables, just policies)
- **Key Features:** User can only see own data, friends-only privacy
- **Dependencies:** Requires 001_initial_schema.sql
- **Critical:** Without this, anyone can see anyone's data!

### 003_indexes_functions.sql
- **Purpose:** Performance optimization (no tables, just indexes/functions)
- **Key Features:** Fast lookups, quota checking, friend verification
- **Dependencies:** Requires 001_initial_schema.sql
- **Impact:** 10-100x faster queries

### 004_advanced_features.sql
- **Tables:** outfit_history, shared_outfits, shared_outfit_likes, outfit_comments, style_preferences, suggestion_feedback, outfit_collections, collection_outfits (8 tables)
- **Purpose:** Social features, outfit tracking, AI learning
- **Dependencies:** Requires 001, 002, 003
- **Key Features:** Outfit sharing, likes/comments, collections, wear tracking

### 005_catalog_system.sql
- **Tables:** catalog_items (1 table)
- **Purpose:** Browse pre-populated clothing catalog
- **Key Features:** Full-text search, filtering (category/color/brand/season), add to closet
- **Dependencies:** Requires 001, 002, 003

### 006_color_detection.sql
- **Tables:** None (adds columns to clothes table)
- **Purpose:** AI-powered color detection and matching
- **Key Features:** Primary/secondary colors, color harmony (complementary, analogous, triadic)
- **Dependencies:** Requires 001_initial_schema.sql

### 007_outfit_generation.sql
- **Tables:** generated_outfits, outfit_generation_history, outfit_likes (3 tables)
- **Purpose:** AI outfit generation system
- **Key Features:** Permutation-based generation, scoring, weather/occasion filtering
- **Dependencies:** Requires 001, 002, 003, 006 (needs color fields)

### 008_likes_feature.sql
- **Tables:** likes (1 table)
- **Purpose:** Instagram-style likes for clothing items
- **Key Features:** Toggle likes, auto-increment counter, popular items
- **Dependencies:** Requires 001, 002, 003

---

## 🎯 Next Steps

Once your database is set up:

1. ✅ **Verify .env file** has all credentials
2. ✅ **Test Google OAuth** login flow
3. ✅ **Set up Cloudinary** for image uploads (see `.github/CREDENTIALS_SETUP_GUIDE.md`)
4. ✅ **Install dependencies:** `npm install`
5. ✅ **Run development server:** `npm run dev`
6. ✅ **Test the app:** Open http://localhost:3000

---

## 📖 Additional Resources

- **Full Credentials Guide:** `.github/CREDENTIALS_SETUP_GUIDE.md`
- **API Documentation:** `docs/API_REFERENCE.md`
- **Database Schema:** `requirements/database-schema.md`
- **Security Requirements:** `requirements/security.md`

---

## 🆘 Still Stuck?

If you encounter issues:

1. ✅ Check Supabase dashboard logs (Logs & Reports)
2. ✅ Verify all 4 migrations ran successfully
3. ✅ Confirm RLS is enabled (security check)
4. ✅ Test connection with simple `SELECT NOW();` query
5. ✅ Review error messages carefully (they're usually helpful!)

---

**Database setup complete! 🎉**

*Last Updated: October 6, 2025*<|MERGE_RESOLUTION|>--- conflicted
+++ resolved
@@ -152,7 +152,6 @@
 - Functions: `toggle_like()`, `get_popular_items()`
 - Expected: ✅ "Success. No rows returned"
 
-<<<<<<< HEAD
 **Migration 009: Clothing Types** (`sql/009_clothing_types.sql`)
 - **Modifies tables:** Adds `clothing_type` column to `clothes` and `catalog_items`
 - **Supports 20 clothing types:** Blazer, Blouse, Body, Dress, Hat, Hoodie, Longsleeve, Not sure, Other, Outwear, Pants, Polo, Shirt, Shoes, Shorts, Skip, Skirt, T-Shirt, Top, Undershirt
@@ -160,7 +159,6 @@
 - Auto-trigger to set category based on clothing_type
 - Enables granular filtering by specific clothing types
 - Expected: ✅ "Success. No rows returned" + verification messages
-=======
 **Migration 009: Enhanced Categories** (`sql/009_enhanced_categories.sql`)
 - **Updates:** Category constraints on `clothes` and `catalog_items` tables
 - Expands from 5 simple categories to 20 detailed categories
@@ -169,7 +167,6 @@
 - View: `category_distribution` for analytics
 - **Backward Compatible:** Existing simple categories remain valid
 - Expected: ✅ "Success. No rows returned"
->>>>>>> 194be546
 
 **What this does:**
 - Enables Row Level Security on all tables
