<<<<<<< HEAD
<template>
  <div class="notifications-list h-full flex flex-col">
    <!-- Notifications Title -->
    <div class="notifications-header">
      <h1>Notifications</h1>
      <p class="subtitle">
        Stay updated with likes and suggestions
      </p>
    </div>

    <!-- Tabs -->
    <div class="tabs-container">
      <div class="tabs">
        <button
          v-for="tab in tabs"
          :key="tab.value"
          :class="['tab', { active: activeTab === tab.value }]"
          @click="activeTab = tab.value"
        >
          {{ tab.label }}
          <span
            v-if="tab.value === 'suggestions' && suggestionsUnreadCount > 0"
            class="badge"
          >
            {{ suggestionsUnreadCount }}
          </span>
        </button>
      </div>
    </div>

    <!-- Content Area -->
    <div class="tab-panel">
      <!-- Likes Tab Content -->
      <div v-if="activeTab === 'likes'">
        <!-- Loading State -->
        <div
          v-if="loading && notifications.length === 0"
          class="loading-state"
        >
          <div class="loading-spinner" />
          <p>Loading notifications...</p>
        </div>

        <!-- Empty State -->
        <div
          v-else-if="filteredNotifications.length === 0 && !loading"
          class="empty-state"
        >
          <span class="empty-icon">🔔</span>
          <h3>No notifications yet</h3>
          <p>When your friends interact with your outfits and items, you'll see notifications here</p>
        </div>

        <!-- Notifications List -->
        <div v-else class="notifications-grid">
          <NotificationItem
            v-for="notification in filteredNotifications"
            :key="notification.id"
            :notification="notification"
            :preview-image="getPreviewImage(notification)"
            @click="handleNotificationClick"
          />

          <!-- Load More Button -->
          <div
            v-if="hasMore && !loading"
            class="load-more-container"
          >
            <button
              class="load-more-btn"
              @click="$emit('load-more')"
            >
              Load More
            </button>
          </div>

          <!-- Loading More -->
          <div
            v-if="loading && notifications.length > 0"
            class="loading-more"
          >
            <div class="loading-spinner" />
          </div>
        </div>
      </div>

      <!-- Suggestions Tab Content -->
      <div v-else-if="activeTab === 'suggestions'">
        <!-- Loading State -->
        <div
          v-if="suggestionsLoading && suggestions.length === 0"
          class="loading-state"
        >
          <div class="loading-spinner" />
          <p>Loading suggestions...</p>
        </div>

        <!-- Empty State -->
        <div
          v-else-if="suggestions.length === 0 && !suggestionsLoading"
          class="empty-state"
        >
          <span class="empty-icon">✨</span>
          <h3>No suggestions yet</h3>
          <p>When friends send you outfit suggestions, they'll appear here</p>
        </div>

        <!-- Suggestions List -->
        <div v-else class="suggestions-grid">
          <SuggestionNotificationItem
            v-for="suggestion in suggestions"
            :key="suggestion.id"
            :suggestion="suggestion"
            @click="handleSuggestionClick"
          />
        </div>
      </div>
    </div>
  </div>
</template>

<script setup>
import { ref, computed, onMounted, watch } from 'vue'
import { useAuthStore } from '../../stores/auth-store'
import { useSuggestionsStore } from '../../stores/suggestions-store'
import NotificationItem from './NotificationItem.vue'
import EmptyNotifications from './EmptyNotifications.vue'
import SuggestionNotificationItem from './SuggestionNotificationItem.vue'

const props = defineProps({
  notifications: {
    type: Array,
    required: true,
    default: () => []
  },
  unreadCount: {
    type: Number,
    default: 0
  },
  loading: {
    type: Boolean,
    default: false
  },
  hasMore: {
    type: Boolean,
    default: false
  }
})

const emit = defineEmits(['notification-click', 'load-more', 'suggestion-click'])

const authStore = useAuthStore()
const suggestionsStore = useSuggestionsStore()

const tabs = [
  { label: 'Likes', value: 'likes' },
  { label: 'Suggestions', value: 'suggestions' }
]

const activeTab = ref('likes')
const suggestionsLoading = ref(false)


// Suggestions data
const suggestions = computed(() => {
  return suggestionsStore.receivedSuggestions || []
})

const suggestionsUnreadCount = computed(() => {
  return suggestionsStore.newSuggestionsCount || 0
})

const filteredNotifications = computed(() => {
  return props.notifications
})

const emptyTitle = computed(() => {
  return 'No notifications yet'
})

const emptyDescription = computed(() => {
  return 'When your friends interact with your outfits and items, you\'ll see notifications here.'
})

const getPreviewImage = (notification) => {
  return notification.preview_image || null
}

const handleNotificationClick = (notification) => {
  emit('notification-click', notification)
}

const handleSuggestionClick = (suggestion) => {
  emit('suggestion-click', suggestion)
}

// Load suggestions when switching to suggestions tab
const loadSuggestions = async () => {
  if (activeTab.value === 'suggestions' && suggestions.value.length === 0) {
    suggestionsLoading.value = true
    try {
      await suggestionsStore.fetchReceivedSuggestions()
    } catch (error) {
      console.error('Failed to load suggestions:', error)
    } finally {
      suggestionsLoading.value = false
    }
  }
}

// Watch for tab changes
watch(activeTab, loadSuggestions)

onMounted(() => {
  loadSuggestions()
})
</script>

<style scoped>
.notifications-list {
  display: flex;
  flex-direction: column;
  gap: 1rem;
  min-height: 60vh;
}

.notifications-header {
  margin-bottom: 1rem;
}

.notifications-header h1 {
  font-size: 1.5rem;
  font-weight: 700;
  color: #111827;
  margin-bottom: 0.25rem;
}

.subtitle {
  font-size: 0.875rem;
  color: #6b7280;
}

.tabs-container {
  margin-bottom: 1rem;
}

.tabs {
  display: flex;
  gap: 0.5rem;
  border-bottom: 2px solid #e5e7eb;
  padding-bottom: 0.5rem;
}

.tab {
  flex: 1;
  padding: 0.75rem 1rem;
  background: none;
  border: none;
  font-size: 1rem;
  font-weight: 500;
  color: #6b7280;
  cursor: pointer;
  transition: all 0.2s;
  border-radius: 0.5rem 0.5rem 0 0;
  position: relative;
  display: flex;
  align-items: center;
  justify-content: center;
  gap: 0.5rem;
}

.tab:hover {
  background: #f3f4f6;
  color: #374151;
}

.tab.active {
  color: #3b82f6;
  background: #eff6ff;
  font-weight: 600;
}

.badge {
  display: inline-flex;
  align-items: center;
  justify-content: center;
  min-width: 20px;
  height: 20px;
  padding: 0 6px;
  background: #ef4444;
  color: white;
  border-radius: 10px;
  font-size: 0.75rem;
  font-weight: 600;
}

.tab-panel {
  flex: 1;
  background: white;
  border-radius: 0.75rem;
  padding: 1rem;
  box-shadow: 0 1px 3px rgba(0, 0, 0, 0.1);
}

.loading-state {
  display: flex;
  flex-direction: column;
  align-items: center;
  justify-content: center;
  padding: 3rem 1rem;
  color: #6b7280;
}

.loading-spinner {
  width: 40px;
  height: 40px;
  border: 3px solid #e5e7eb;
  border-top-color: #3b82f6;
  border-radius: 50%;
  animation: spin 1s linear infinite;
  margin-bottom: 1rem;
}

@keyframes spin {
  to {
    transform: rotate(360deg);
  }
}

.empty-state {
  display: flex;
  flex-direction: column;
  align-items: center;
  justify-content: center;
  padding: 3rem 1rem;
  text-align: center;
  color: #6b7280;
}

.empty-icon {
  font-size: 4rem;
  margin-bottom: 1rem;
}

.empty-state h3 {
  font-size: 1.25rem;
  font-weight: 600;
  color: #374151;
  margin-bottom: 0.5rem;
}

.empty-state p {
  font-size: 0.9375rem;
  max-width: 300px;
}

.notifications-grid {
  display: grid;
  grid-template-columns: 1fr;
  gap: 1rem;
  padding: 1rem 0;
}

.suggestions-grid {
  display: grid;
  grid-template-columns: 1fr;
  gap: 1rem;
  padding: 1rem 0;
}

.load-more-container {
  text-align: center;
  margin-top: 1rem;
}

.load-more-btn {
  padding: 0.75rem 1.5rem;
  background-color: #3b82f6;
  color: white;
  border: none;
  border-radius: 0.5rem;
  font-size: 1rem;
  font-weight: 600;
  cursor: pointer;
  transition: all 0.3s cubic-bezier(0.4, 0, 0.2, 1);
}

.load-more-btn:hover {
  background-color: #2563eb;
  transform: translateY(-2px);
  box-shadow: 0 4px 6px rgba(0, 0, 0, 0.1);
}

.loading-more {
  display: flex;
  align-items: center;
  justify-content: center;
  padding: 1rem;
}

/* Dark mode support */
@media (prefers-color-scheme: dark) {
  .notifications-header h1 {
    color: white;
  }
  
  .subtitle {
    color: #9ca3af;
  }
  
  .tab-panel {
    background: #1f2937;
  }
  
  .empty-state h3 {
    color: white;
  }
}
</style>
=======
<template>
  <div class="notifications-list h-full flex flex-col">
    <!-- Tabs -->
    <div class="flex border-b border-gray-200 dark:border-gray-700 px-4 sticky top-0 bg-white dark:bg-gray-900 z-10">
      <button
        v-for="tab in tabs"
        :key="tab.value"
        class="px-4 py-3 text-sm font-medium transition-colors duration-150 border-b-2"
        :class="
          activeTab === tab.value
            ? 'border-indigo-600 text-indigo-600 dark:border-indigo-400 dark:text-indigo-400'
            : 'border-transparent text-gray-500 dark:text-gray-400 hover:text-gray-700 dark:hover:text-gray-300'
        "
        @click="activeTab = tab.value"
      >
        {{ tab.label }}
        <span
          v-if="tab.value === 'unread' && unreadCount > 0"
          class="ml-2 px-2 py-0.5 text-xs bg-indigo-100 dark:bg-indigo-900 text-indigo-600 dark:text-indigo-400 rounded-full"
        >
          {{ unreadCount }}
        </span>
      </button>
    </div>

    <!-- Notifications Content -->
    <div class="flex-1 overflow-y-auto">
      <!-- Loading State -->
      <div
        v-if="loading && notifications.length === 0"
        class="flex items-center justify-center py-12"
      >
        <div class="animate-spin rounded-full h-8 w-8 border-b-2 border-indigo-600" />
      </div>

      <!-- Empty State -->
      <EmptyNotifications
        v-else-if="filteredNotifications.length === 0 && !loading"
        :title="emptyTitle"
        :description="emptyDescription"
      />

      <!-- Notifications List -->
      <div v-else>
        <NotificationItem
          v-for="notification in filteredNotifications"
          :key="notification.id"
          :notification="notification"
          :preview-image="getPreviewImage(notification)"
          @click="handleNotificationClick"
        />

        <!-- Load More Button -->
        <div
          v-if="hasMore && !loading"
          class="p-4 text-center"
        >
          <button
            class="px-6 py-2 text-sm font-medium text-indigo-600 dark:text-indigo-400 hover:bg-indigo-50 dark:hover:bg-indigo-900/20 rounded-lg transition-colors duration-150"
            @click="$emit('load-more')"
          >
            Load More
          </button>
        </div>

        <!-- Loading More -->
        <div
          v-if="loading && notifications.length > 0"
          class="flex items-center justify-center py-4"
        >
          <div class="animate-spin rounded-full h-6 w-6 border-b-2 border-indigo-600" />
        </div>
      </div>
    </div>
  </div>
</template>

<script setup>
import { ref, computed } from 'vue'
import NotificationItem from './NotificationItem.vue'
import EmptyNotifications from './EmptyNotifications.vue'

const props = defineProps({
  notifications: {
    type: Array,
    required: true,
    default: () => []
  },
  unreadCount: {
    type: Number,
    default: 0
  },
  loading: {
    type: Boolean,
    default: false
  },
  hasMore: {
    type: Boolean,
    default: false
  }
})

const emit = defineEmits(['notification-click', 'load-more'])

const tabs = [
  { label: 'All', value: 'all' },
  { label: 'Unread', value: 'unread' }
]

const activeTab = ref('all')

const filteredNotifications = computed(() => {
  if (activeTab.value === 'unread') {
    return props.notifications.filter(n => !n.is_read)
  }
  return props.notifications
})

const emptyTitle = computed(() => {
  return activeTab.value === 'unread' 
    ? 'All caught up!' 
    : 'No notifications yet'
})

const emptyDescription = computed(() => {
  return activeTab.value === 'unread'
    ? 'You\'re all up to date. No unread notifications.'
    : 'When your friends interact with your outfits and items, you\'ll see notifications here.'
})

const getPreviewImage = (notification) => {
  // This would be populated from notification details
  // For now, return null - will be enhanced when fetching notification details
  return notification.preview_image || null
}

const handleNotificationClick = (notification) => {
  emit('notification-click', notification)
}
</script>

<style scoped>
.notifications-list {
  max-height: calc(100vh - 120px);
}

/* Custom scrollbar */
.overflow-y-auto::-webkit-scrollbar {
  width: 8px;
}

.overflow-y-auto::-webkit-scrollbar-track {
  background: transparent;
}

.overflow-y-auto::-webkit-scrollbar-thumb {
  background: rgb(209, 213, 219);
  border-radius: 4px;
}

.dark .overflow-y-auto::-webkit-scrollbar-thumb {
  background: rgb(75, 85, 99);
}

.overflow-y-auto::-webkit-scrollbar-thumb:hover {
  background: rgb(156, 163, 175);
}

.dark .overflow-y-auto::-webkit-scrollbar-thumb:hover {
  background: rgb(107, 114, 128);
}
</style>
>>>>>>> e8280170
<|MERGE_RESOLUTION|>--- conflicted
+++ resolved
@@ -1,424 +1,3 @@
-<<<<<<< HEAD
-<template>
-  <div class="notifications-list h-full flex flex-col">
-    <!-- Notifications Title -->
-    <div class="notifications-header">
-      <h1>Notifications</h1>
-      <p class="subtitle">
-        Stay updated with likes and suggestions
-      </p>
-    </div>
-
-    <!-- Tabs -->
-    <div class="tabs-container">
-      <div class="tabs">
-        <button
-          v-for="tab in tabs"
-          :key="tab.value"
-          :class="['tab', { active: activeTab === tab.value }]"
-          @click="activeTab = tab.value"
-        >
-          {{ tab.label }}
-          <span
-            v-if="tab.value === 'suggestions' && suggestionsUnreadCount > 0"
-            class="badge"
-          >
-            {{ suggestionsUnreadCount }}
-          </span>
-        </button>
-      </div>
-    </div>
-
-    <!-- Content Area -->
-    <div class="tab-panel">
-      <!-- Likes Tab Content -->
-      <div v-if="activeTab === 'likes'">
-        <!-- Loading State -->
-        <div
-          v-if="loading && notifications.length === 0"
-          class="loading-state"
-        >
-          <div class="loading-spinner" />
-          <p>Loading notifications...</p>
-        </div>
-
-        <!-- Empty State -->
-        <div
-          v-else-if="filteredNotifications.length === 0 && !loading"
-          class="empty-state"
-        >
-          <span class="empty-icon">🔔</span>
-          <h3>No notifications yet</h3>
-          <p>When your friends interact with your outfits and items, you'll see notifications here</p>
-        </div>
-
-        <!-- Notifications List -->
-        <div v-else class="notifications-grid">
-          <NotificationItem
-            v-for="notification in filteredNotifications"
-            :key="notification.id"
-            :notification="notification"
-            :preview-image="getPreviewImage(notification)"
-            @click="handleNotificationClick"
-          />
-
-          <!-- Load More Button -->
-          <div
-            v-if="hasMore && !loading"
-            class="load-more-container"
-          >
-            <button
-              class="load-more-btn"
-              @click="$emit('load-more')"
-            >
-              Load More
-            </button>
-          </div>
-
-          <!-- Loading More -->
-          <div
-            v-if="loading && notifications.length > 0"
-            class="loading-more"
-          >
-            <div class="loading-spinner" />
-          </div>
-        </div>
-      </div>
-
-      <!-- Suggestions Tab Content -->
-      <div v-else-if="activeTab === 'suggestions'">
-        <!-- Loading State -->
-        <div
-          v-if="suggestionsLoading && suggestions.length === 0"
-          class="loading-state"
-        >
-          <div class="loading-spinner" />
-          <p>Loading suggestions...</p>
-        </div>
-
-        <!-- Empty State -->
-        <div
-          v-else-if="suggestions.length === 0 && !suggestionsLoading"
-          class="empty-state"
-        >
-          <span class="empty-icon">✨</span>
-          <h3>No suggestions yet</h3>
-          <p>When friends send you outfit suggestions, they'll appear here</p>
-        </div>
-
-        <!-- Suggestions List -->
-        <div v-else class="suggestions-grid">
-          <SuggestionNotificationItem
-            v-for="suggestion in suggestions"
-            :key="suggestion.id"
-            :suggestion="suggestion"
-            @click="handleSuggestionClick"
-          />
-        </div>
-      </div>
-    </div>
-  </div>
-</template>
-
-<script setup>
-import { ref, computed, onMounted, watch } from 'vue'
-import { useAuthStore } from '../../stores/auth-store'
-import { useSuggestionsStore } from '../../stores/suggestions-store'
-import NotificationItem from './NotificationItem.vue'
-import EmptyNotifications from './EmptyNotifications.vue'
-import SuggestionNotificationItem from './SuggestionNotificationItem.vue'
-
-const props = defineProps({
-  notifications: {
-    type: Array,
-    required: true,
-    default: () => []
-  },
-  unreadCount: {
-    type: Number,
-    default: 0
-  },
-  loading: {
-    type: Boolean,
-    default: false
-  },
-  hasMore: {
-    type: Boolean,
-    default: false
-  }
-})
-
-const emit = defineEmits(['notification-click', 'load-more', 'suggestion-click'])
-
-const authStore = useAuthStore()
-const suggestionsStore = useSuggestionsStore()
-
-const tabs = [
-  { label: 'Likes', value: 'likes' },
-  { label: 'Suggestions', value: 'suggestions' }
-]
-
-const activeTab = ref('likes')
-const suggestionsLoading = ref(false)
-
-
-// Suggestions data
-const suggestions = computed(() => {
-  return suggestionsStore.receivedSuggestions || []
-})
-
-const suggestionsUnreadCount = computed(() => {
-  return suggestionsStore.newSuggestionsCount || 0
-})
-
-const filteredNotifications = computed(() => {
-  return props.notifications
-})
-
-const emptyTitle = computed(() => {
-  return 'No notifications yet'
-})
-
-const emptyDescription = computed(() => {
-  return 'When your friends interact with your outfits and items, you\'ll see notifications here.'
-})
-
-const getPreviewImage = (notification) => {
-  return notification.preview_image || null
-}
-
-const handleNotificationClick = (notification) => {
-  emit('notification-click', notification)
-}
-
-const handleSuggestionClick = (suggestion) => {
-  emit('suggestion-click', suggestion)
-}
-
-// Load suggestions when switching to suggestions tab
-const loadSuggestions = async () => {
-  if (activeTab.value === 'suggestions' && suggestions.value.length === 0) {
-    suggestionsLoading.value = true
-    try {
-      await suggestionsStore.fetchReceivedSuggestions()
-    } catch (error) {
-      console.error('Failed to load suggestions:', error)
-    } finally {
-      suggestionsLoading.value = false
-    }
-  }
-}
-
-// Watch for tab changes
-watch(activeTab, loadSuggestions)
-
-onMounted(() => {
-  loadSuggestions()
-})
-</script>
-
-<style scoped>
-.notifications-list {
-  display: flex;
-  flex-direction: column;
-  gap: 1rem;
-  min-height: 60vh;
-}
-
-.notifications-header {
-  margin-bottom: 1rem;
-}
-
-.notifications-header h1 {
-  font-size: 1.5rem;
-  font-weight: 700;
-  color: #111827;
-  margin-bottom: 0.25rem;
-}
-
-.subtitle {
-  font-size: 0.875rem;
-  color: #6b7280;
-}
-
-.tabs-container {
-  margin-bottom: 1rem;
-}
-
-.tabs {
-  display: flex;
-  gap: 0.5rem;
-  border-bottom: 2px solid #e5e7eb;
-  padding-bottom: 0.5rem;
-}
-
-.tab {
-  flex: 1;
-  padding: 0.75rem 1rem;
-  background: none;
-  border: none;
-  font-size: 1rem;
-  font-weight: 500;
-  color: #6b7280;
-  cursor: pointer;
-  transition: all 0.2s;
-  border-radius: 0.5rem 0.5rem 0 0;
-  position: relative;
-  display: flex;
-  align-items: center;
-  justify-content: center;
-  gap: 0.5rem;
-}
-
-.tab:hover {
-  background: #f3f4f6;
-  color: #374151;
-}
-
-.tab.active {
-  color: #3b82f6;
-  background: #eff6ff;
-  font-weight: 600;
-}
-
-.badge {
-  display: inline-flex;
-  align-items: center;
-  justify-content: center;
-  min-width: 20px;
-  height: 20px;
-  padding: 0 6px;
-  background: #ef4444;
-  color: white;
-  border-radius: 10px;
-  font-size: 0.75rem;
-  font-weight: 600;
-}
-
-.tab-panel {
-  flex: 1;
-  background: white;
-  border-radius: 0.75rem;
-  padding: 1rem;
-  box-shadow: 0 1px 3px rgba(0, 0, 0, 0.1);
-}
-
-.loading-state {
-  display: flex;
-  flex-direction: column;
-  align-items: center;
-  justify-content: center;
-  padding: 3rem 1rem;
-  color: #6b7280;
-}
-
-.loading-spinner {
-  width: 40px;
-  height: 40px;
-  border: 3px solid #e5e7eb;
-  border-top-color: #3b82f6;
-  border-radius: 50%;
-  animation: spin 1s linear infinite;
-  margin-bottom: 1rem;
-}
-
-@keyframes spin {
-  to {
-    transform: rotate(360deg);
-  }
-}
-
-.empty-state {
-  display: flex;
-  flex-direction: column;
-  align-items: center;
-  justify-content: center;
-  padding: 3rem 1rem;
-  text-align: center;
-  color: #6b7280;
-}
-
-.empty-icon {
-  font-size: 4rem;
-  margin-bottom: 1rem;
-}
-
-.empty-state h3 {
-  font-size: 1.25rem;
-  font-weight: 600;
-  color: #374151;
-  margin-bottom: 0.5rem;
-}
-
-.empty-state p {
-  font-size: 0.9375rem;
-  max-width: 300px;
-}
-
-.notifications-grid {
-  display: grid;
-  grid-template-columns: 1fr;
-  gap: 1rem;
-  padding: 1rem 0;
-}
-
-.suggestions-grid {
-  display: grid;
-  grid-template-columns: 1fr;
-  gap: 1rem;
-  padding: 1rem 0;
-}
-
-.load-more-container {
-  text-align: center;
-  margin-top: 1rem;
-}
-
-.load-more-btn {
-  padding: 0.75rem 1.5rem;
-  background-color: #3b82f6;
-  color: white;
-  border: none;
-  border-radius: 0.5rem;
-  font-size: 1rem;
-  font-weight: 600;
-  cursor: pointer;
-  transition: all 0.3s cubic-bezier(0.4, 0, 0.2, 1);
-}
-
-.load-more-btn:hover {
-  background-color: #2563eb;
-  transform: translateY(-2px);
-  box-shadow: 0 4px 6px rgba(0, 0, 0, 0.1);
-}
-
-.loading-more {
-  display: flex;
-  align-items: center;
-  justify-content: center;
-  padding: 1rem;
-}
-
-/* Dark mode support */
-@media (prefers-color-scheme: dark) {
-  .notifications-header h1 {
-    color: white;
-  }
-  
-  .subtitle {
-    color: #9ca3af;
-  }
-  
-  .tab-panel {
-    background: #1f2937;
-  }
-  
-  .empty-state h3 {
-    color: white;
-  }
-}
-</style>
-=======
 <template>
   <div class="notifications-list h-full flex flex-col">
     <!-- Tabs -->
@@ -590,5 +169,4 @@
 .dark .overflow-y-auto::-webkit-scrollbar-thumb:hover {
   background: rgb(107, 114, 128);
 }
-</style>
->>>>>>> e8280170
+</style>