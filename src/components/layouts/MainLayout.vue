<<<<<<< HEAD
<!--
  MainLayout Component - StyleSnap
  Main application layout with navigation, header, and content area
-->

<template>
  <div class="main-layout">
    <header class="main-header">
      <div class="header-content">
        <h1 class="app-logo">
          StyleSnap
        </h1>
        <div class="header-actions">
          <span class="user-greeting">{{ userName }}</span>
        </div>
      </div>
    </header>
    
    <main class="main-content">
      <slot />
    </main>
    
    <nav class="bottom-nav">
      <router-link
        to="/closet"
        class="nav-item bottom-nav-item"
        :class="{ active: $route.path === '/closet' || $route.path === '/catalog' }"
        @click="scrollToTop"
      >
        <span class="nav-icon-wrapper">
          <svg class="nav-icon-svg" fill="currentColor" viewBox="0 0 24 24">
            <path d="M16 4l4-2v3l-4 2v13H8V7L4 5V2l4 2h2V3c0-.55.45-1 1-1h2c.55 0 1 .45 1 1v1h2z"/>
          </svg>
        </span>
        <span class="nav-label bottom-nav-item-label">Closet</span>
      </router-link>
      
        <router-link
          to="/notifications"
          class="nav-item bottom-nav-item relative"
          :class="{ active: $route.path === '/notifications' }"
          @click="scrollToTop"
        >
        <span class="nav-icon-wrapper">
          <svg class="nav-icon-svg" fill="currentColor" viewBox="0 0 24 24">
            <path d="M12 22c1.1 0 2-.9 2-2h-4c0 1.1.89 2 2 2zm6-6v-5c0-3.07-1.64-5.64-4.5-6.32V4c0-.83-.67-1.5-1.5-1.5s-1.5.67-1.5 1.5v.68C7.63 5.36 6 7.92 6 11v5l-2 2v1h16v-1l-2-2z"/>
          </svg>
          <NotificationBadge
            v-if="suggestionsStore.newSuggestionsCount > 0"
            :count="suggestionsStore.newSuggestionsCount"
            :pulse="false"
          />
        </span>
        <span class="nav-label bottom-nav-item-label">Notifications</span>
      </router-link>
      
      <router-link
        to="/friends"
        class="nav-item bottom-nav-item"
        :class="{ active: $route.path === '/friends' }"
        @click="scrollToTop"
      >
        <span class="nav-icon-wrapper">
          <svg class="nav-icon-svg" fill="currentColor" viewBox="0 0 24 24">
            <path d="M16 11c1.66 0 2.99-1.34 2.99-3S17.66 5 16 5c-1.66 0-3 1.34-3 3s1.34 3 3 3zm-8 0c1.66 0 2.99-1.34 2.99-3S9.66 5 8 5C6.34 5 5 6.34 5 8s1.34 3 3 3zm0 2c-2.33 0-7 1.17-7 3.5V19h14v-2.5c0-2.33-4.67-3.5-7-3.5zm8 0c-.29 0-.62.02-.97.05 1.16.84 1.97 1.97 1.97 3.45V19h6v-2.5c0-2.33-4.67-3.5-7-3.5z"/>
          </svg>
        </span>
        <span class="nav-label bottom-nav-item-label">Friends</span>
      </router-link>
    </nav>
  </div>
</template>

<script setup>
import { computed, onMounted } from 'vue'
import { useAuthStore } from '../../stores/auth-store'
import { useNotificationsStore } from '../../stores/notifications-store'
import { useSuggestionsStore } from '../../stores/suggestions-store'
import NotificationBadge from '../notifications/NotificationBadge.vue'

const authStore = useAuthStore()
const notificationsStore = useNotificationsStore()
const suggestionsStore = useSuggestionsStore()

const userName = computed(() => authStore.userName)

// Function to scroll to top when toolbar icon is clicked
function scrollToTop() {
  window.scrollTo({
    top: 0,
    left: 0,
    behavior: 'smooth'
  })
}

onMounted(() => {
  // Initialize notifications when layout mounts
  if (!notificationsStore.initialized) {
    notificationsStore.initialize()
  }
  
  // Fetch unread suggestions count
  suggestionsStore.fetchUnreadCount()
})
</script>

<style scoped>
.main-layout {
  display: flex;
  flex-direction: column;
  min-height: 100vh;
  background-color: #f9fafb;
}

.main-header {
  position: sticky;
  top: 0;
  z-index: 100;
  background-color: white;
  border-bottom: 1px solid #e5e7eb;
  box-shadow: 0 1px 3px rgba(0, 0, 0, 0.1);
}

.header-content {
  display: flex;
  align-items: center;
  justify-content: space-between;
  padding: 1rem;
  max-width: 1200px;
  margin: 0 auto;
}

.app-logo {
  font-size: 1.25rem;
  font-weight: 700;
  color: #3b82f6;
  margin: 0;
}

.header-actions {
  display: flex;
  align-items: center;
  gap: 1rem;
}

.user-greeting {
  font-size: 0.875rem;
  color: #6b7280;
}

.main-content {
  flex: 1;
  padding-bottom: 5rem;
  max-width: 1200px;
  width: 100%;
  margin: 0 auto;
}

.bottom-nav {
  position: fixed;
  bottom: 0;
  left: 0;
  right: 0;
  background-color: white;
  border-top: 1px solid #e5e7eb;
  display: flex;
  justify-content: space-between;
  align-items: center;
  height: 60px;
  padding: 0 0;
  z-index: 100;
  box-shadow: 0 -1px 3px rgba(0, 0, 0, 0.1);
  max-width: 100vw;
  overflow: hidden;
}

.nav-item {
  display: flex;
  flex-direction: column;
  align-items: center;
  justify-content: center;
  gap: 0.25rem;
  padding: 0 0;
  text-decoration: none;
  color: #6b7280;
  transition: all 0.2s;
  border-radius: 0.5rem;
  text-align: center;
  flex: 1 1 0;
  min-width: 0;
}

.nav-item:hover {
  background-color: #f3f4f6;
}

.nav-item.active {
  color: #3b82f6;
}

.nav-icon-svg {
  width: 1.6rem;
  height: 1.6rem;
  margin-bottom: 0.35rem;
  display: block;
}

.nav-icon-wrapper {
  position: relative;
  display: inline-flex;
  align-items: center;
  justify-content: center;
  width: 100%;
}

.nav-icon-svg {
  width: 1.5rem;
  height: 1.5rem;
}

.nav-label {
  font-size: 0.7rem;
  font-weight: 500;
  display: block;
  width: 100%;
  text-align: center;
}

@media (max-width: 640px) {
  .nav-label {
    font-size: 0.6rem;
  }
  
  .nav-item {
    padding: 0;
  }
}

@media (max-width: 360px) {
  .nav-icon-svg {
    width: 1.45rem;
    height: 1.45rem;
    margin-bottom: 0.3rem;
  }
  .nav-label {
    font-size: 0.55rem;
  }
}
</style>
=======
<!--
  MainLayout Component - StyleSnap
  Main application layout with navigation, header, and content area
-->

<template>
  <div class="main-layout">
    <header class="main-header">
      <div class="header-content">
        <h1 class="app-logo">
          StyleSnap
        </h1>
        <div class="header-actions">
          <span class="user-greeting">{{ userName }}</span>
        </div>
      </div>
    </header>
    
    <main class="main-content">
      <slot />
    </main>
    
    <nav class="bottom-nav">
      <router-link
        to="/closet"
        class="nav-item"
        :class="{ active: $route.path === '/closet' }"
      >
        <span class="nav-icon">👔</span>
        <span class="nav-label">Closet</span>
      </router-link>
      
      <router-link
        to="/catalog"
        class="nav-item"
        :class="{ active: $route.path === '/catalog' }"
      >
        <span class="nav-icon">🛍️</span>
        <span class="nav-label">Catalog</span>
      </router-link>
      
      <router-link
        to="/suggestions"
        class="nav-item relative"
        :class="{ active: $route.path === '/suggestions' }"
      >
        <span class="nav-icon-wrapper">
          <span class="nav-icon">✨</span>
          <NotificationBadge
            v-if="suggestionsStore.newSuggestionsCount > 0"
            :count="suggestionsStore.newSuggestionsCount"
            :pulse="false"
          />
        </span>
        <span class="nav-label">Suggestions</span>
      </router-link>
      
      <router-link
        to="/notifications"
        class="nav-item relative"
        :class="{ active: $route.path === '/notifications' }"
      >
        <span class="nav-icon-wrapper">
          <svg
            xmlns="http://www.w3.org/2000/svg"
            fill="none"
            viewBox="0 0 24 24"
            stroke-width="1.5"
            stroke="currentColor"
            class="nav-icon-svg"
          >
            <path
              stroke-linecap="round"
              stroke-linejoin="round"
              d="M14.857 17.082a23.848 23.848 0 005.454-1.31A8.967 8.967 0 0118 9.75v-.7V9A6 6 0 006 9v.75a8.967 8.967 0 01-2.312 6.022c1.733.64 3.56 1.085 5.455 1.31m5.714 0a24.255 24.255 0 01-5.714 0m5.714 0a3 3 0 11-5.714 0"
            />
          </svg>
          <NotificationBadge
            v-if="notificationsStore.unreadCount > 0"
            :count="notificationsStore.unreadCount"
            :pulse="notificationsStore.hasUnread"
          />
        </span>
        <span class="nav-label">Notifications</span>
      </router-link>
      
      <router-link
        to="/friends"
        class="nav-item"
        :class="{ active: $route.path === '/friends' }"
      >
        <span class="nav-icon">👥</span>
        <span class="nav-label">Friends</span>
      </router-link>
      
      <router-link
        to="/profile"
        class="nav-item"
        :class="{ active: $route.path === '/profile' }"
      >
        <span class="nav-icon">👤</span>
        <span class="nav-label">Profile</span>
      </router-link>
    </nav>
  </div>
</template>

<script setup>
import { computed, onMounted } from 'vue'
import { useAuthStore } from '../../stores/auth-store'
import { useNotificationsStore } from '../../stores/notifications-store'
import { useSuggestionsStore } from '../../stores/suggestions-store'
import NotificationBadge from '../notifications/NotificationBadge.vue'

const authStore = useAuthStore()
const notificationsStore = useNotificationsStore()
const suggestionsStore = useSuggestionsStore()

const userName = computed(() => authStore.userName)

onMounted(() => {
  // Initialize notifications when layout mounts
  if (!notificationsStore.initialized) {
    notificationsStore.initialize()
  }
  
  // Fetch unread suggestions count
  suggestionsStore.fetchUnreadCount()
})
</script>

<style scoped>
.main-layout {
  display: flex;
  flex-direction: column;
  min-height: 100vh;
  background-color: #f9fafb;
}

.main-header {
  position: sticky;
  top: 0;
  z-index: 100;
  background-color: white;
  border-bottom: 1px solid #e5e7eb;
  box-shadow: 0 1px 3px rgba(0, 0, 0, 0.1);
}

.header-content {
  display: flex;
  align-items: center;
  justify-content: space-between;
  padding: 1rem;
  max-width: 1200px;
  margin: 0 auto;
}

.app-logo {
  font-size: 1.25rem;
  font-weight: 700;
  color: #3b82f6;
  margin: 0;
}

.header-actions {
  display: flex;
  align-items: center;
  gap: 1rem;
}

.user-greeting {
  font-size: 0.875rem;
  color: #6b7280;
}

.main-content {
  flex: 1;
  padding-top: 0.5rem;
  padding-bottom: 5rem;
  max-width: 1200px;
  width: 100%;
  margin: 0 auto;
}

.bottom-nav {
  position: fixed;
  bottom: 0;
  left: 0;
  right: 0;
  background-color: white;
  border-top: 1px solid #e5e7eb;
  display: flex;
  justify-content: space-around;
  padding: 0.5rem 0;
  z-index: 100;
  box-shadow: 0 -1px 3px rgba(0, 0, 0, 0.1);
}

.nav-item {
  display: flex;
  flex-direction: column;
  align-items: center;
  gap: 0.25rem;
  padding: 0.5rem 1rem;
  text-decoration: none;
  color: #6b7280;
  transition: all 0.2s;
  border-radius: 0.5rem;
  min-width: 4rem;
}

.nav-item:hover {
  background-color: #f3f4f6;
}

.nav-item.active {
  color: #3b82f6;
}

.nav-icon {
  font-size: 1.5rem;
}

.nav-icon-wrapper {
  position: relative;
  display: inline-flex;
  align-items: center;
  justify-content: center;
}

.nav-icon-svg {
  width: 1.5rem;
  height: 1.5rem;
}

.nav-label {
  font-size: 0.75rem;
  font-weight: 500;
}

@media (max-width: 640px) {
  .nav-label {
    font-size: 0.625rem;
  }
  
  .nav-item {
    padding: 0.5rem 0.5rem;
    min-width: 3rem;
  }
}
</style>
>>>>>>> e8280170
<|MERGE_RESOLUTION|>--- conflicted
+++ resolved
@@ -1,254 +1,3 @@
-<<<<<<< HEAD
-<!--
-  MainLayout Component - StyleSnap
-  Main application layout with navigation, header, and content area
--->
-
-<template>
-  <div class="main-layout">
-    <header class="main-header">
-      <div class="header-content">
-        <h1 class="app-logo">
-          StyleSnap
-        </h1>
-        <div class="header-actions">
-          <span class="user-greeting">{{ userName }}</span>
-        </div>
-      </div>
-    </header>
-    
-    <main class="main-content">
-      <slot />
-    </main>
-    
-    <nav class="bottom-nav">
-      <router-link
-        to="/closet"
-        class="nav-item bottom-nav-item"
-        :class="{ active: $route.path === '/closet' || $route.path === '/catalog' }"
-        @click="scrollToTop"
-      >
-        <span class="nav-icon-wrapper">
-          <svg class="nav-icon-svg" fill="currentColor" viewBox="0 0 24 24">
-            <path d="M16 4l4-2v3l-4 2v13H8V7L4 5V2l4 2h2V3c0-.55.45-1 1-1h2c.55 0 1 .45 1 1v1h2z"/>
-          </svg>
-        </span>
-        <span class="nav-label bottom-nav-item-label">Closet</span>
-      </router-link>
-      
-        <router-link
-          to="/notifications"
-          class="nav-item bottom-nav-item relative"
-          :class="{ active: $route.path === '/notifications' }"
-          @click="scrollToTop"
-        >
-        <span class="nav-icon-wrapper">
-          <svg class="nav-icon-svg" fill="currentColor" viewBox="0 0 24 24">
-            <path d="M12 22c1.1 0 2-.9 2-2h-4c0 1.1.89 2 2 2zm6-6v-5c0-3.07-1.64-5.64-4.5-6.32V4c0-.83-.67-1.5-1.5-1.5s-1.5.67-1.5 1.5v.68C7.63 5.36 6 7.92 6 11v5l-2 2v1h16v-1l-2-2z"/>
-          </svg>
-          <NotificationBadge
-            v-if="suggestionsStore.newSuggestionsCount > 0"
-            :count="suggestionsStore.newSuggestionsCount"
-            :pulse="false"
-          />
-        </span>
-        <span class="nav-label bottom-nav-item-label">Notifications</span>
-      </router-link>
-      
-      <router-link
-        to="/friends"
-        class="nav-item bottom-nav-item"
-        :class="{ active: $route.path === '/friends' }"
-        @click="scrollToTop"
-      >
-        <span class="nav-icon-wrapper">
-          <svg class="nav-icon-svg" fill="currentColor" viewBox="0 0 24 24">
-            <path d="M16 11c1.66 0 2.99-1.34 2.99-3S17.66 5 16 5c-1.66 0-3 1.34-3 3s1.34 3 3 3zm-8 0c1.66 0 2.99-1.34 2.99-3S9.66 5 8 5C6.34 5 5 6.34 5 8s1.34 3 3 3zm0 2c-2.33 0-7 1.17-7 3.5V19h14v-2.5c0-2.33-4.67-3.5-7-3.5zm8 0c-.29 0-.62.02-.97.05 1.16.84 1.97 1.97 1.97 3.45V19h6v-2.5c0-2.33-4.67-3.5-7-3.5z"/>
-          </svg>
-        </span>
-        <span class="nav-label bottom-nav-item-label">Friends</span>
-      </router-link>
-    </nav>
-  </div>
-</template>
-
-<script setup>
-import { computed, onMounted } from 'vue'
-import { useAuthStore } from '../../stores/auth-store'
-import { useNotificationsStore } from '../../stores/notifications-store'
-import { useSuggestionsStore } from '../../stores/suggestions-store'
-import NotificationBadge from '../notifications/NotificationBadge.vue'
-
-const authStore = useAuthStore()
-const notificationsStore = useNotificationsStore()
-const suggestionsStore = useSuggestionsStore()
-
-const userName = computed(() => authStore.userName)
-
-// Function to scroll to top when toolbar icon is clicked
-function scrollToTop() {
-  window.scrollTo({
-    top: 0,
-    left: 0,
-    behavior: 'smooth'
-  })
-}
-
-onMounted(() => {
-  // Initialize notifications when layout mounts
-  if (!notificationsStore.initialized) {
-    notificationsStore.initialize()
-  }
-  
-  // Fetch unread suggestions count
-  suggestionsStore.fetchUnreadCount()
-})
-</script>
-
-<style scoped>
-.main-layout {
-  display: flex;
-  flex-direction: column;
-  min-height: 100vh;
-  background-color: #f9fafb;
-}
-
-.main-header {
-  position: sticky;
-  top: 0;
-  z-index: 100;
-  background-color: white;
-  border-bottom: 1px solid #e5e7eb;
-  box-shadow: 0 1px 3px rgba(0, 0, 0, 0.1);
-}
-
-.header-content {
-  display: flex;
-  align-items: center;
-  justify-content: space-between;
-  padding: 1rem;
-  max-width: 1200px;
-  margin: 0 auto;
-}
-
-.app-logo {
-  font-size: 1.25rem;
-  font-weight: 700;
-  color: #3b82f6;
-  margin: 0;
-}
-
-.header-actions {
-  display: flex;
-  align-items: center;
-  gap: 1rem;
-}
-
-.user-greeting {
-  font-size: 0.875rem;
-  color: #6b7280;
-}
-
-.main-content {
-  flex: 1;
-  padding-bottom: 5rem;
-  max-width: 1200px;
-  width: 100%;
-  margin: 0 auto;
-}
-
-.bottom-nav {
-  position: fixed;
-  bottom: 0;
-  left: 0;
-  right: 0;
-  background-color: white;
-  border-top: 1px solid #e5e7eb;
-  display: flex;
-  justify-content: space-between;
-  align-items: center;
-  height: 60px;
-  padding: 0 0;
-  z-index: 100;
-  box-shadow: 0 -1px 3px rgba(0, 0, 0, 0.1);
-  max-width: 100vw;
-  overflow: hidden;
-}
-
-.nav-item {
-  display: flex;
-  flex-direction: column;
-  align-items: center;
-  justify-content: center;
-  gap: 0.25rem;
-  padding: 0 0;
-  text-decoration: none;
-  color: #6b7280;
-  transition: all 0.2s;
-  border-radius: 0.5rem;
-  text-align: center;
-  flex: 1 1 0;
-  min-width: 0;
-}
-
-.nav-item:hover {
-  background-color: #f3f4f6;
-}
-
-.nav-item.active {
-  color: #3b82f6;
-}
-
-.nav-icon-svg {
-  width: 1.6rem;
-  height: 1.6rem;
-  margin-bottom: 0.35rem;
-  display: block;
-}
-
-.nav-icon-wrapper {
-  position: relative;
-  display: inline-flex;
-  align-items: center;
-  justify-content: center;
-  width: 100%;
-}
-
-.nav-icon-svg {
-  width: 1.5rem;
-  height: 1.5rem;
-}
-
-.nav-label {
-  font-size: 0.7rem;
-  font-weight: 500;
-  display: block;
-  width: 100%;
-  text-align: center;
-}
-
-@media (max-width: 640px) {
-  .nav-label {
-    font-size: 0.6rem;
-  }
-  
-  .nav-item {
-    padding: 0;
-  }
-}
-
-@media (max-width: 360px) {
-  .nav-icon-svg {
-    width: 1.45rem;
-    height: 1.45rem;
-    margin-bottom: 0.3rem;
-  }
-  .nav-label {
-    font-size: 0.55rem;
-  }
-}
-</style>
-=======
 <!--
   MainLayout Component - StyleSnap
   Main application layout with navigation, header, and content area
@@ -499,5 +248,4 @@
     min-width: 3rem;
   }
 }
-</style>
->>>>>>> e8280170
+</style>