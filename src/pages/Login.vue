<<<<<<< HEAD
<!--
  Login Page - StyleSnap
  
  Purpose: Authentication page with Google OAuth login
  
  Features:
  - App logo and branding
  - "Sign in with Google" button
  - Privacy policy and terms links
  - Redirect to closet after successful login
  
  Authentication Flow:
  1. User clicks "Sign in with Google"
  2. Redirects to Google OAuth consent screen
  3. Google redirects back with auth code
  4. Exchange code for tokens via Supabase Auth
  5. Store user session
  6. Redirect to /closet page
  
  Technical:
  - Uses Supabase Auth with Google provider
  - See services/auth-service.js for auth logic
  - Protected routes use utils/auth-guard.js
  
  Usage:
  This is the landing page for unauthenticated users
  Route: /login or / (root)
  
  Reference:
  - docs/design/mobile-mockups/01-login.png for login UI
  - requirements/security.md for authentication requirements
  - tasks/02-authentication-database.md for auth implementation
  - services/auth-service.js for Google OAuth integration
-->

<template>
  <div class="login-page">
    <div class="login-container">
      <div class="login-content">
        <div class="logo-section">
          <h1 class="app-title">
            StyleSnap
          </h1>
          <p class="app-tagline">
            Your Digital Closet & Outfit Planner
          </p>
        </div>
        
        <div class="login-section">
          <Button
            variant="primary"
            size="lg"
            :loading="isLoading"
            :disabled="isLoading"
            full-width
            @click="handleGoogleSignIn"
          >
            <span v-if="!isLoading">Sign in with Google</span>
          </Button>
          
          <!-- Development Mock Login -->
          <div v-if="isDevelopment" class="dev-login-section">
            <div class="dev-divider">
              <span class="dev-divider-text">Development Only</span>
            </div>
            <Button
              variant="secondary"
              size="lg"
              :loading="isLoading"
              :disabled="isLoading"
              full-width
              @click="handleMockLogin"
              class="mock-login-button"
            >
              <svg class="mock-icon" fill="none" stroke="currentColor" viewBox="0 0 24 24">
                <path stroke-linecap="round" stroke-linejoin="round" stroke-width="2" d="M16 7a4 4 0 11-8 0 4 4 0 018 0zM12 14a7 7 0 00-7 7h14a7 7 0 00-7-7z" />
              </svg>
              🚀 Mock Login (Dev)
            </Button>
            <p class="dev-note">Skip OAuth for local development</p>
          </div>
          
          <p
            v-if="errorMessage"
            class="error-message"
          >
            {{ errorMessage }}
          </p>
        </div>
        
        <div class="footer-links">
          <p class="footer-text">
            By signing in, you agree to our Terms of Service and Privacy Policy
          </p>
        </div>
      </div>
    </div>
  </div>
</template>

<script setup>
import { ref } from 'vue'
import { useRouter } from 'vue-router'
import { useAuthStore } from '../stores/auth-store'
import Button from '../components/ui/Button.vue'

// const router = useRouter()
const authStore = useAuthStore()

const isLoading = ref(false)
const errorMessage = ref('')

// Development mode detection
const isDevelopment = import.meta.env.DEV

async function handleGoogleSignIn() {
  isLoading.value = true
  errorMessage.value = ''
  
  try {
    await authStore.login()
    // The auth service will handle the redirect to Google OAuth
    // After successful login, Google will redirect back to /closet
  } catch (error) {
    console.error('Login error:', error)
    errorMessage.value = 'Failed to sign in. Please try again.'
    isLoading.value = false
  }
}

async function handleMockLogin() {
  console.log('🚀 Mock login button clicked')
  isLoading.value = true
  errorMessage.value = ''
  
  try {
    // Use the mock authentication from auth store
    await authStore.mockLogin()
    console.log('✅ Mock login successful')
    // The auth store will handle redirecting to /closet
  } catch (error) {
    console.error('❌ Mock login error:', error)
    errorMessage.value = error.message || 'Failed to mock login. Please try again.'
    isLoading.value = false
  }
}
</script>

<style scoped>
.login-page {
  min-height: 100vh;
  display: flex;
  align-items: center;
  justify-content: center;
  background: linear-gradient(135deg, #667eea 0%, #764ba2 100%);
  padding: 1rem;
}

.login-container {
  width: 100%;
  max-width: 400px;
}

.login-content {
  background: white;
  border-radius: 1rem;
  padding: 2rem;
  box-shadow: 0 10px 25px rgba(0, 0, 0, 0.1);
}

.logo-section {
  text-align: center;
  margin-bottom: 2rem;
}

.app-title {
  font-size: 2rem;
  font-weight: 700;
  color: #1f2937;
  margin-bottom: 0.5rem;
}

.app-tagline {
  font-size: 0.875rem;
  color: #6b7280;
}

.login-section {
  margin-bottom: 1.5rem;
}

.error-message {
  margin-top: 1rem;
  padding: 0.75rem;
  background-color: #fee2e2;
  border: 1px solid #fecaca;
  border-radius: 0.5rem;
  color: #dc2626;
  font-size: 0.875rem;
  text-align: center;
}

.footer-links {
  text-align: center;
}

.footer-text {
  font-size: 0.75rem;
  color: #9ca3af;
  line-height: 1.5;
}

/* Development Mock Login Styles */
.dev-login-section {
  margin-top: 1.5rem;
}

.dev-divider {
  position: relative;
  text-align: center;
  margin: 1.5rem 0;
}

.dev-divider::before {
  content: '';
  position: absolute;
  top: 50%;
  left: 0;
  right: 0;
  height: 1px;
  background-color: #e5e7eb;
}

.dev-divider-text {
  background-color: white;
  padding: 0 1rem;
  font-size: 0.75rem;
  color: #6b7280;
  font-weight: 500;
}

.mock-login-button {
  background: linear-gradient(135deg, #f59e0b 0%, #d97706 100%);
  border: none;
  color: white;
  font-weight: 600;
  margin-bottom: 0.5rem;
}

.mock-login-button:hover {
  background: linear-gradient(135deg, #d97706 0%, #b45309 100%);
  transform: translateY(-1px);
}

.mock-icon {
  width: 1.25rem;
  height: 1.25rem;
  margin-right: 0.5rem;
}

.dev-note {
  font-size: 0.75rem;
  color: #6b7280;
  text-align: center;
  font-style: italic;
  margin: 0;
}

@media (max-width: 640px) {
  .login-content {
    padding: 1.5rem;
  }
  
  .app-title {
    font-size: 1.5rem;
  }
}
</style>
=======
<!--
  Login Page - StyleSnap
  
  Purpose: Authentication page with Google OAuth login
  
  Features:
  - App logo and branding
  - "Sign in with Google" button
  - Privacy policy and terms links
  - Redirect to closet after successful login
  
  Authentication Flow:
  1. User clicks "Sign in with Google"
  2. Redirects to Google OAuth consent screen
  3. Google redirects back with auth code
  4. Exchange code for tokens via Supabase Auth
  5. Store user session
  6. Redirect to /closet page
  
  Technical:
  - Uses Supabase Auth with Google provider
  - See services/auth-service.js for auth logic
  - Protected routes use utils/auth-guard.js
  
  Usage:
  This is the landing page for unauthenticated users
  Route: /login or / (root)
  
  Reference:
  - docs/design/mobile-mockups/01-login.png for login UI
  - requirements/security.md for authentication requirements
  - tasks/02-authentication-database.md for auth implementation
  - services/auth-service.js for Google OAuth integration
-->

<template>
  <div class="login-page">
    <div class="login-container">
      <div class="login-content">
        <div class="logo-section">
          <h1 class="app-title">
            StyleSnap
          </h1>
          <p class="app-tagline">
            Your Digital Closet & Outfit Planner
          </p>
        </div>
        
        <div class="login-section">
          <Button
            variant="primary"
            size="lg"
            :loading="isLoading"
            :disabled="isLoading"
            full-width
            @click="handleGoogleSignIn"
          >
            <span v-if="!isLoading">Sign in with Google</span>
          </Button>
          
          <p
            v-if="errorMessage"
            class="error-message"
          >
            {{ errorMessage }}
          </p>
        </div>
        
        <div class="footer-links">
          <p class="footer-text">
            By signing in, you agree to our Terms of Service and Privacy Policy
          </p>
        </div>
      </div>
    </div>
  </div>
</template>

<script setup>
import { ref } from 'vue'
import { useAuthStore } from '../stores/auth-store'
import Button from '../components/ui/Button.vue'

const authStore = useAuthStore()

const isLoading = ref(false)
const errorMessage = ref('')

async function handleGoogleSignIn() {
  console.log('🔘 Sign in button clicked')
  isLoading.value = true
  errorMessage.value = ''
  
  try {
    console.log('📞 Calling authStore.login()...')
    await authStore.login()
    console.log('✅ Login initiated successfully')
    // The auth service will handle the redirect to Google OAuth
    // After successful login, Google will redirect back to /closet
  } catch (error) {
    console.error('❌ Login error:', error)
    errorMessage.value = error.message || 'Failed to sign in. Please try again.'
    isLoading.value = false
  }
}
</script>

<style scoped>
.login-page {
  min-height: 100vh;
  display: flex;
  align-items: center;
  justify-content: center;
  background: linear-gradient(135deg, #667eea 0%, #764ba2 100%);
  padding: 1rem;
}

.login-container {
  width: 100%;
  max-width: 400px;
}

.login-content {
  background: white;
  border-radius: 1rem;
  padding: 2rem;
  box-shadow: 0 10px 25px rgba(0, 0, 0, 0.1);
}

.logo-section {
  text-align: center;
  margin-bottom: 2rem;
}

.app-title {
  font-size: 2rem;
  font-weight: 700;
  color: #1f2937;
  margin-bottom: 0.5rem;
}

.app-tagline {
  font-size: 0.875rem;
  color: #6b7280;
}

.login-section {
  margin-bottom: 1.5rem;
}

.error-message {
  margin-top: 1rem;
  padding: 0.75rem;
  background-color: #fee2e2;
  border: 1px solid #fecaca;
  border-radius: 0.5rem;
  color: #dc2626;
  font-size: 0.875rem;
  text-align: center;
}

.footer-links {
  text-align: center;
}

.footer-text {
  font-size: 0.75rem;
  color: #9ca3af;
  line-height: 1.5;
}

@media (max-width: 640px) {
  .login-content {
    padding: 1.5rem;
  }
  
  .app-title {
    font-size: 1.5rem;
  }
}
</style>
>>>>>>> e8280170
<|MERGE_RESOLUTION|>--- conflicted
+++ resolved
@@ -1,283 +1,3 @@
-<<<<<<< HEAD
-<!--
-  Login Page - StyleSnap
-  
-  Purpose: Authentication page with Google OAuth login
-  
-  Features:
-  - App logo and branding
-  - "Sign in with Google" button
-  - Privacy policy and terms links
-  - Redirect to closet after successful login
-  
-  Authentication Flow:
-  1. User clicks "Sign in with Google"
-  2. Redirects to Google OAuth consent screen
-  3. Google redirects back with auth code
-  4. Exchange code for tokens via Supabase Auth
-  5. Store user session
-  6. Redirect to /closet page
-  
-  Technical:
-  - Uses Supabase Auth with Google provider
-  - See services/auth-service.js for auth logic
-  - Protected routes use utils/auth-guard.js
-  
-  Usage:
-  This is the landing page for unauthenticated users
-  Route: /login or / (root)
-  
-  Reference:
-  - docs/design/mobile-mockups/01-login.png for login UI
-  - requirements/security.md for authentication requirements
-  - tasks/02-authentication-database.md for auth implementation
-  - services/auth-service.js for Google OAuth integration
--->
-
-<template>
-  <div class="login-page">
-    <div class="login-container">
-      <div class="login-content">
-        <div class="logo-section">
-          <h1 class="app-title">
-            StyleSnap
-          </h1>
-          <p class="app-tagline">
-            Your Digital Closet & Outfit Planner
-          </p>
-        </div>
-        
-        <div class="login-section">
-          <Button
-            variant="primary"
-            size="lg"
-            :loading="isLoading"
-            :disabled="isLoading"
-            full-width
-            @click="handleGoogleSignIn"
-          >
-            <span v-if="!isLoading">Sign in with Google</span>
-          </Button>
-          
-          <!-- Development Mock Login -->
-          <div v-if="isDevelopment" class="dev-login-section">
-            <div class="dev-divider">
-              <span class="dev-divider-text">Development Only</span>
-            </div>
-            <Button
-              variant="secondary"
-              size="lg"
-              :loading="isLoading"
-              :disabled="isLoading"
-              full-width
-              @click="handleMockLogin"
-              class="mock-login-button"
-            >
-              <svg class="mock-icon" fill="none" stroke="currentColor" viewBox="0 0 24 24">
-                <path stroke-linecap="round" stroke-linejoin="round" stroke-width="2" d="M16 7a4 4 0 11-8 0 4 4 0 018 0zM12 14a7 7 0 00-7 7h14a7 7 0 00-7-7z" />
-              </svg>
-              🚀 Mock Login (Dev)
-            </Button>
-            <p class="dev-note">Skip OAuth for local development</p>
-          </div>
-          
-          <p
-            v-if="errorMessage"
-            class="error-message"
-          >
-            {{ errorMessage }}
-          </p>
-        </div>
-        
-        <div class="footer-links">
-          <p class="footer-text">
-            By signing in, you agree to our Terms of Service and Privacy Policy
-          </p>
-        </div>
-      </div>
-    </div>
-  </div>
-</template>
-
-<script setup>
-import { ref } from 'vue'
-import { useRouter } from 'vue-router'
-import { useAuthStore } from '../stores/auth-store'
-import Button from '../components/ui/Button.vue'
-
-// const router = useRouter()
-const authStore = useAuthStore()
-
-const isLoading = ref(false)
-const errorMessage = ref('')
-
-// Development mode detection
-const isDevelopment = import.meta.env.DEV
-
-async function handleGoogleSignIn() {
-  isLoading.value = true
-  errorMessage.value = ''
-  
-  try {
-    await authStore.login()
-    // The auth service will handle the redirect to Google OAuth
-    // After successful login, Google will redirect back to /closet
-  } catch (error) {
-    console.error('Login error:', error)
-    errorMessage.value = 'Failed to sign in. Please try again.'
-    isLoading.value = false
-  }
-}
-
-async function handleMockLogin() {
-  console.log('🚀 Mock login button clicked')
-  isLoading.value = true
-  errorMessage.value = ''
-  
-  try {
-    // Use the mock authentication from auth store
-    await authStore.mockLogin()
-    console.log('✅ Mock login successful')
-    // The auth store will handle redirecting to /closet
-  } catch (error) {
-    console.error('❌ Mock login error:', error)
-    errorMessage.value = error.message || 'Failed to mock login. Please try again.'
-    isLoading.value = false
-  }
-}
-</script>
-
-<style scoped>
-.login-page {
-  min-height: 100vh;
-  display: flex;
-  align-items: center;
-  justify-content: center;
-  background: linear-gradient(135deg, #667eea 0%, #764ba2 100%);
-  padding: 1rem;
-}
-
-.login-container {
-  width: 100%;
-  max-width: 400px;
-}
-
-.login-content {
-  background: white;
-  border-radius: 1rem;
-  padding: 2rem;
-  box-shadow: 0 10px 25px rgba(0, 0, 0, 0.1);
-}
-
-.logo-section {
-  text-align: center;
-  margin-bottom: 2rem;
-}
-
-.app-title {
-  font-size: 2rem;
-  font-weight: 700;
-  color: #1f2937;
-  margin-bottom: 0.5rem;
-}
-
-.app-tagline {
-  font-size: 0.875rem;
-  color: #6b7280;
-}
-
-.login-section {
-  margin-bottom: 1.5rem;
-}
-
-.error-message {
-  margin-top: 1rem;
-  padding: 0.75rem;
-  background-color: #fee2e2;
-  border: 1px solid #fecaca;
-  border-radius: 0.5rem;
-  color: #dc2626;
-  font-size: 0.875rem;
-  text-align: center;
-}
-
-.footer-links {
-  text-align: center;
-}
-
-.footer-text {
-  font-size: 0.75rem;
-  color: #9ca3af;
-  line-height: 1.5;
-}
-
-/* Development Mock Login Styles */
-.dev-login-section {
-  margin-top: 1.5rem;
-}
-
-.dev-divider {
-  position: relative;
-  text-align: center;
-  margin: 1.5rem 0;
-}
-
-.dev-divider::before {
-  content: '';
-  position: absolute;
-  top: 50%;
-  left: 0;
-  right: 0;
-  height: 1px;
-  background-color: #e5e7eb;
-}
-
-.dev-divider-text {
-  background-color: white;
-  padding: 0 1rem;
-  font-size: 0.75rem;
-  color: #6b7280;
-  font-weight: 500;
-}
-
-.mock-login-button {
-  background: linear-gradient(135deg, #f59e0b 0%, #d97706 100%);
-  border: none;
-  color: white;
-  font-weight: 600;
-  margin-bottom: 0.5rem;
-}
-
-.mock-login-button:hover {
-  background: linear-gradient(135deg, #d97706 0%, #b45309 100%);
-  transform: translateY(-1px);
-}
-
-.mock-icon {
-  width: 1.25rem;
-  height: 1.25rem;
-  margin-right: 0.5rem;
-}
-
-.dev-note {
-  font-size: 0.75rem;
-  color: #6b7280;
-  text-align: center;
-  font-style: italic;
-  margin: 0;
-}
-
-@media (max-width: 640px) {
-  .login-content {
-    padding: 1.5rem;
-  }
-  
-  .app-title {
-    font-size: 1.5rem;
-  }
-}
-</style>
-=======
 <!--
   Login Page - StyleSnap
   
@@ -458,5 +178,4 @@
     font-size: 1.5rem;
   }
 }
-</style>
->>>>>>> e8280170
+</style>