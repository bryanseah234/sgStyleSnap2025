--- conflicted
+++ resolved
@@ -1,615 +1,3 @@
-<<<<<<< HEAD
-<template>
-  <MainLayout>
-  <div class="manual-outfit-creator">
-    <!-- Header -->
-    <div class="creator-header">
-      <div class="header-content">
-        <button
-          class="back-btn"
-          @click="handleBack"
-        >
-          <svg
-            fill="none"
-            stroke="currentColor"
-            viewBox="0 0 24 24"
-          >
-            <path
-              stroke-linecap="round"
-              stroke-linejoin="round"
-              stroke-width="2"
-              d="M15 19l-7-7 7-7"
-            />
-          </svg>
-          Back
-        </button>
-        <div class="header-title">
-          <h1>Create Your Outfit</h1>
-          <p>Drag items from your closet and position them on the canvas</p>
-        </div>
-        <div class="header-actions">
-          <button
-            v-if="hasUnsavedChanges"
-            class="btn-secondary"
-            @click="handleSaveDraft"
-          >
-            Save Draft
-          </button>
-          <button
-            class="btn-primary"
-            :disabled="canvasItems.length === 0"
-            @click="showSaveDialog = true"
-          >
-            Save Outfit
-          </button>
-        </div>
-      </div>
-    </div>
-
-    <!-- Main Content -->
-    <div class="creator-content">
-      <!-- Sidebar -->
-      <div class="sidebar-container">
-        <ClosetItemsSidebar :exclude-item-ids="canvasItems.map(i => i.id)" />
-      </div>
-
-      <!-- Canvas -->
-      <div class="canvas-container">
-        <OutfitCanvas
-          :items="canvasItems"
-          :canvas-width="800"
-          :canvas-height="600"
-          @item-added="handleItemAdded"
-          @item-removed="handleItemRemoved"
-          @item-moved="handleItemMoved"
-          @item-z-index-changed="handleZIndexChanged"
-          @clear-all="handleClearAll"
-        />
-      </div>
-    </div>
-
-    <!-- Save Dialog -->
-    <Modal
-      v-if="showSaveDialog"
-      @close="showSaveDialog = false"
-    >
-      <div class="save-dialog">
-        <h2 class="dialog-title">
-          Save Your Outfit
-        </h2>
-
-        <form @submit.prevent="handleSaveOutfit">
-          <!-- Outfit Name -->
-          <div class="form-group">
-            <label for="outfit-name">Outfit Name *</label>
-            <input
-              id="outfit-name"
-              v-model="outfitForm.name"
-              type="text"
-              placeholder="e.g., Summer Casual Look"
-              required
-              maxlength="100"
-            >
-          </div>
-
-          <!-- Notes -->
-          <div class="form-group">
-            <label for="outfit-notes">Notes (Optional)</label>
-            <textarea
-              id="outfit-notes"
-              v-model="outfitForm.notes"
-              placeholder="Add any notes about this outfit..."
-              rows="3"
-              maxlength="500"
-            />
-          </div>
-
-          <!-- Tags -->
-          <div class="form-group">
-            <label for="outfit-tags">Tags (Optional)</label>
-            <input
-              id="outfit-tags"
-              v-model="outfitForm.tags"
-              type="text"
-              placeholder="e.g., casual, summer, date night (comma separated)"
-            >
-            <span class="form-hint">Separate tags with commas</span>
-          </div>
-
-          <!-- Occasion -->
-          <div class="form-group">
-            <label for="outfit-occasion">Occasion</label>
-            <select
-              id="outfit-occasion"
-              v-model="outfitForm.occasion"
-            >
-              <option value="">
-                Select occasion...
-              </option>
-              <option value="casual">
-                Casual
-              </option>
-              <option value="work">
-                Work
-              </option>
-              <option value="formal">
-                Formal
-              </option>
-              <option value="party">
-                Party
-              </option>
-              <option value="date">
-                Date
-              </option>
-              <option value="workout">
-                Workout
-              </option>
-              <option value="travel">
-                Travel
-              </option>
-            </select>
-          </div>
-
-          <!-- Weather -->
-          <div class="form-group">
-            <label for="outfit-weather">Weather</label>
-            <select
-              id="outfit-weather"
-              v-model="outfitForm.weather">
-              <option value="">
-                Select weather...
-              </option>
-              <option value="hot">
-                Hot (>25°C)
-              </option>
-              <option value="warm">
-                Warm (15-25°C)
-              </option>
-              <option value="cool">
-                Cool (5-15°C)
-              </option>
-              <option value="cold">
-                Cold (&lt;5°C)
-              </option>
-            </select>
-          </div>
-
-          <!-- Actions -->
-          <div class="dialog-actions">
-            <button
-              type="button"
-              class="btn-secondary"
-              @click="showSaveDialog = false"
-            >
-              Cancel
-            </button>
-            <button
-              type="submit"
-              class="btn-primary"
-              :disabled="saving"
-            >
-              <span v-if="saving">Saving...</span>
-              <span v-else>Save Outfit</span>
-            </button>
-          </div>
-        </form>
-      </div>
-    </Modal>
-  </div>
-  </MainLayout>
-</template>
-
-<script setup>
-import { ref, computed, onBeforeUnmount } from 'vue'
-import { useRouter } from 'vue-router'
-import OutfitCanvas from '@/components/outfits/OutfitCanvas.vue'
-import ClosetItemsSidebar from '@/components/outfits/ClosetItemsSidebar.vue'
-import Modal from '@/components/ui/Modal.vue'
-import manualOutfitService from '@/services/manual-outfit-service'
-import MainLayout from '@/components/layouts/MainLayout.vue'
-
-const router = useRouter()
-
-// Canvas items state
-const canvasItems = ref([])
-const showSaveDialog = ref(false)
-const saving = ref(false)
-
-// Outfit form
-const outfitForm = ref({
-  name: '',
-  notes: '',
-  tags: '',
-  occasion: '',
-  weather: ''
-})
-
-// Track changes
-const hasUnsavedChanges = computed(() => canvasItems.value.length > 0)
-
-/**
- * Handle item added to canvas
- */
-function handleItemAdded(item) {
-  canvasItems.value.push(item)
-}
-
-/**
- * Handle item removed from canvas
- */
-function handleItemRemoved(itemId) {
-  const index = canvasItems.value.findIndex(item => item.id === itemId)
-  if (index !== -1) {
-    canvasItems.value.splice(index, 1)
-  }
-}
-
-/**
- * Handle item moved on canvas
- */
-function handleItemMoved({ id, position }) {
-  const item = canvasItems.value.find(item => item.id === id)
-  if (item) {
-    item.position = position
-  }
-}
-
-/**
- * Handle z-index change
- */
-function handleZIndexChanged({ id, delta }) {
-  const item = canvasItems.value.find(item => item.id === id)
-  if (!item) return
-
-  const currentIndex = item.zIndex || 0
-  const newIndex = currentIndex + delta
-
-  // Ensure new index is within bounds
-  const minIndex = 0
-  const maxIndex = canvasItems.value.length - 1
-
-  if (newIndex < minIndex || newIndex > maxIndex) return
-
-  // Find item at target index
-  const targetItem = canvasItems.value.find(i => i.zIndex === newIndex)
-  if (targetItem) {
-    targetItem.zIndex = currentIndex
-  }
-
-  item.zIndex = newIndex
-}
-
-/**
- * Clear all items
- */
-function handleClearAll() {
-  canvasItems.value = []
-}
-
-/**
- * Save outfit
- */
-async function handleSaveOutfit() {
-  if (canvasItems.value.length === 0) {
-    alert('Please add at least one item to your outfit')
-    return
-  }
-
-  saving.value = true
-
-  try {
-    // Prepare outfit data
-    const outfitData = {
-      name: outfitForm.value.name,
-      notes: outfitForm.value.notes,
-      tags: outfitForm.value.tags
-        .split(',')
-        .map(tag => tag.trim())
-        .filter(tag => tag.length > 0),
-      occasion: outfitForm.value.occasion || null,
-      weather: outfitForm.value.weather || null,
-      items: canvasItems.value.map(item => ({
-        id: item.id,
-        position: item.position,
-        zIndex: item.zIndex
-      })),
-      canvas_dimensions: {
-        width: 800,
-        height: 600
-      }
-    }
-
-    // Save outfit via API
-    await manualOutfitService.createOutfit(outfitData)
-
-    // Clear draft
-    manualOutfitService.clearDraft()
-
-    // Show success message
-    alert('Outfit saved successfully!')
-
-    // Reset form and canvas
-    canvasItems.value = []
-    outfitForm.value = {
-      name: '',
-      notes: '',
-      tags: '',
-      occasion: '',
-      weather: ''
-    }
-    showSaveDialog.value = false
-
-    // Navigate back
-    router.push('/closet')
-  } catch (error) {
-    console.error('Error saving outfit:', error)
-    alert('Failed to save outfit. Please try again.')
-  } finally {
-    saving.value = false
-  }
-}
-
-/**
- * Save draft
- */
-function handleSaveDraft() {
-  const draft = {
-    items: canvasItems.value,
-    form: outfitForm.value
-  }
-
-  if (manualOutfitService.saveDraft(draft)) {
-    alert('Draft saved!')
-  } else {
-    alert('Failed to save draft')
-  }
-}
-
-/**
- * Load draft if exists
- */
-function loadDraft() {
-  const draft = manualOutfitService.loadDraft()
-  if (!draft) return
-
-  try {
-    // Ask user if they want to restore
-    if (confirm('You have an unsaved outfit draft. Would you like to restore it?')) {
-      canvasItems.value = draft.items || []
-      outfitForm.value = draft.form || outfitForm.value
-      manualOutfitService.clearDraft()
-    }
-  } catch (error) {
-    console.error('Error loading draft:', error)
-  }
-}
-
-/**
- * Handle back navigation
- */
-function handleBack() {
-  if (hasUnsavedChanges.value) {
-    if (confirm('You have unsaved changes. Do you want to leave?')) {
-      router.push('/closet')
-    }
-  } else {
-    router.push('/closet')
-  }
-}
-
-/**
- * Warn before leaving with unsaved changes
- */
-function handleBeforeUnload(event) {
-  if (hasUnsavedChanges.value) {
-    event.preventDefault()
-    event.returnValue = ''
-  }
-}
-
-// Load draft on mount
-loadDraft()
-
-// Add beforeunload listener
-window.addEventListener('beforeunload', handleBeforeUnload)
-
-onBeforeUnmount(() => {
-  window.removeEventListener('beforeunload', handleBeforeUnload)
-})
-</script>
-
-<style scoped>
-.manual-outfit-creator {
-  min-height: 100vh;
-  background: #f9fafb;
-  display: flex;
-  flex-direction: column;
-}
-
-.creator-header {
-  background: white;
-  border-bottom: 1px solid #e5e7eb;
-  padding: 1.5rem 2rem;
-}
-
-.header-content {
-  max-width: 1600px;
-  margin: 0 auto;
-  display: flex;
-  align-items: center;
-  gap: 2rem;
-}
-
-.back-btn {
-  display: flex;
-  align-items: center;
-  gap: 0.5rem;
-  padding: 0.5rem 1rem;
-  border: 1px solid #e5e7eb;
-  background: white;
-  color: #374151;
-  border-radius: 0.375rem;
-  font-size: 0.875rem;
-  font-weight: 500;
-  cursor: pointer;
-  transition: all 0.2s;
-}
-
-.back-btn:hover {
-  background: #f9fafb;
-}
-
-.back-btn svg {
-  width: 16px;
-  height: 16px;
-}
-
-.header-title {
-  flex: 1;
-}
-
-.header-title h1 {
-  font-size: 1.5rem;
-  font-weight: 600;
-  color: #111827;
-  margin: 0 0 0.25rem 0;
-}
-
-.header-title p {
-  font-size: 0.875rem;
-  color: #6b7280;
-  margin: 0;
-}
-
-.header-actions {
-  display: flex;
-  gap: 0.75rem;
-}
-
-.btn-secondary,
-.btn-primary {
-  padding: 0.5rem 1.5rem;
-  border-radius: 0.375rem;
-  font-size: 0.875rem;
-  font-weight: 500;
-  cursor: pointer;
-  transition: all 0.2s;
-}
-
-.btn-secondary {
-  border: 1px solid #e5e7eb;
-  background: white;
-  color: #374151;
-}
-
-.btn-secondary:hover {
-  background: #f9fafb;
-}
-
-.btn-primary {
-  border: none;
-  background: #3b82f6;
-  color: white;
-}
-
-.btn-primary:hover:not(:disabled) {
-  background: #2563eb;
-}
-
-.btn-primary:disabled {
-  opacity: 0.5;
-  cursor: not-allowed;
-}
-
-.creator-content {
-  flex: 1;
-  max-width: 1600px;
-  width: 100%;
-  margin: 0 auto;
-  padding: 2rem;
-  display: grid;
-  grid-template-columns: 320px 1fr;
-  gap: 2rem;
-}
-
-.sidebar-container {
-  height: calc(100vh - 180px);
-  position: sticky;
-  top: 2rem;
-}
-
-.canvas-container {
-  min-height: 600px;
-}
-
-.save-dialog {
-  padding: 1.5rem;
-  max-width: 500px;
-}
-
-.dialog-title {
-  font-size: 1.25rem;
-  font-weight: 600;
-  color: #111827;
-  margin: 0 0 1.5rem 0;
-}
-
-.form-group {
-  margin-bottom: 1.5rem;
-}
-
-.form-group label {
-  display: block;
-  font-size: 0.875rem;
-  font-weight: 500;
-  color: #374151;
-  margin-bottom: 0.5rem;
-}
-
-.form-group input,
-.form-group textarea,
-.form-group select {
-  width: 100%;
-  padding: 0.5rem 0.75rem;
-  border: 1px solid #e5e7eb;
-  border-radius: 0.375rem;
-  font-size: 0.875rem;
-  outline: none;
-  transition: border-color 0.2s;
-}
-
-.form-group input:focus,
-.form-group textarea:focus,
-.form-group select:focus {
-  border-color: #3b82f6;
-}
-
-.form-hint {
-  display: block;
-  font-size: 0.75rem;
-  color: #6b7280;
-  margin-top: 0.25rem;
-}
-
-.dialog-actions {
-  display: flex;
-  gap: 0.75rem;
-  justify-content: flex-end;
-  margin-top: 2rem;
-}
-
-@media (max-width: 1024px) {
-  .creator-content {
-    grid-template-columns: 1fr;
-  }
-
-  .sidebar-container {
-    height: 400px;
-    position: static;
-  }
-}
-</style>
-=======
 <template>
   <div class="manual-outfit-creator">
     <!-- Header -->
@@ -1216,5 +604,4 @@
     position: static;
   }
 }
-</style>
->>>>>>> e8280170
+</style>