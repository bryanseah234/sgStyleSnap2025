--- conflicted
+++ resolved
@@ -1,275 +1,3 @@
-<<<<<<< HEAD
-<template>
-  <MainLayout>
-  <div class="notifications-page min-h-screen bg-gray-50 dark:bg-gray-900">
-    <!-- Main Content -->
-    <div class="notifications-content">
-      <NotificationsList
-        :notifications="notificationsStore.notifications"
-        :unread-count="notificationsStore.unreadCount"
-        :loading="notificationsStore.loading"
-        :has-more="hasMore"
-        @notification-click="handleNotificationClick"
-        @suggestion-click="handleSuggestionClick"
-        @load-more="handleLoadMore"
-      />
-    </div>
-
-    <!-- Suggestion Approval Modal -->
-    <Teleport to="body">
-      <Transition name="modal">
-        <div
-          v-if="showApprovalModal && currentSuggestion"
-          class="fixed inset-0 z-50 flex items-center justify-center p-4 bg-black/50"
-          @click.self="closeApprovalModal"
-        >
-          <div
-            class="w-full max-w-2xl max-h-[90vh] overflow-y-auto"
-            @click.stop
-          >
-            <div class="relative">
-              <button
-                class="absolute top-4 right-4 z-10 p-2 bg-white dark:bg-gray-800 rounded-full shadow-lg hover:bg-gray-100 dark:hover:bg-gray-700 transition-colors"
-                @click="closeApprovalModal"
-              >
-                <svg
-                  xmlns="http://www.w3.org/2000/svg"
-                  fill="none"
-                  viewBox="0 0 24 24"
-                  stroke-width="1.5"
-                  stroke="currentColor"
-                  class="w-6 h-6"
-                >
-                  <path
-                    stroke-linecap="round"
-                    stroke-linejoin="round"
-                    d="M6 18L18 6M6 6l12 12"
-                  />
-                </svg>
-              </button>
-              
-              <SuggestionApprovalCard
-                :suggestion="currentSuggestion"
-                @approve="handleApproveSuggestion"
-                @reject="handleRejectSuggestion"
-              />
-            </div>
-          </div>
-        </div>
-      </Transition>
-    </Teleport>
-  </div>
-  </MainLayout>
-</template>
-
-<script setup>
-import { ref, computed, onMounted, onUnmounted } from 'vue'
-import { useRouter } from 'vue-router'
-import { useNotificationsStore } from '../stores/notifications-store'
-import { friendSuggestionsService } from '../services/friend-suggestions-service'
-import NotificationsList from '../components/notifications/NotificationsList.vue'
-import NotificationBadge from '../components/notifications/NotificationBadge.vue'
-import SuggestionApprovalCard from '../components/social/SuggestionApprovalCard.vue'
-import MainLayout from '../components/layouts/MainLayout.vue'
-
-const router = useRouter()
-const notificationsStore = useNotificationsStore()
-
-const showApprovalModal = ref(false)
-const currentSuggestion = ref(null)
-const loadingSuggestion = ref(false)
-
-const hasMore = computed(() => {
-  const { total, offset, limit } = notificationsStore.pagination
-  return offset + limit < total
-})
-
-onMounted(async () => {
-  // Initialize notifications store if not already initialized
-  if (!notificationsStore.initialized) {
-    await notificationsStore.initialize()
-  }
-})
-
-onUnmounted(() => {
-  // Keep subscription active - don't stop it
-  // The store manages its own lifecycle
-})
-
-
-
-const handleLoadMore = async () => {
-  try {
-    await notificationsStore.loadMore()
-  } catch (error) {
-    console.error('Failed to load more notifications:', error)
-  }
-}
-
-const handleNotificationClick = async (notification) => {
-  // Mark as read
-  if (!notification.is_read) {
-    try {
-      await notificationsStore.markAsRead(notification.id)
-    } catch (error) {
-      console.error('Failed to mark notification as read:', error)
-    }
-  }
-
-  // Handle navigation based on notification type
-  switch (notification.type) {
-    case 'friend_outfit_suggestion':
-      await openSuggestionApproval(notification.reference_id)
-      break
-    
-    case 'outfit_like':
-      // Navigate to the outfit detail page
-      router.push(`/outfits/${notification.reference_id}`)
-      break
-    
-    case 'item_like':
-      // Navigate to the item detail or closet page
-      router.push(`/closet?item=${notification.reference_id}`)
-      break
-    
-    default:
-      console.log('Unknown notification type:', notification.type)
-  }
-}
-
-const handleSuggestionClick = async (suggestion) => {
-  // Mark as read if not already read
-  if (!suggestion.is_read) {
-    try {
-      const suggestionsStore = (await import('../stores/suggestions-store')).useSuggestionsStore()
-      await suggestionsStore.markAsRead(suggestion.id)
-    } catch (error) {
-      console.error('Failed to mark suggestion as read:', error)
-    }
-  }
-
-  // Open suggestion approval modal
-  await openSuggestionApproval(suggestion.id)
-}
-
-const openSuggestionApproval = async (suggestionId) => {
-  loadingSuggestion.value = true
-  try {
-    const suggestion = await friendSuggestionsService.getSuggestion(suggestionId)
-    currentSuggestion.value = suggestion
-    showApprovalModal.value = true
-  } catch (error) {
-    console.error('Failed to load suggestion:', error)
-    alert('Failed to load outfit suggestion. It may have been deleted.')
-  } finally {
-    loadingSuggestion.value = false
-  }
-}
-
-const closeApprovalModal = () => {
-  showApprovalModal.value = false
-  currentSuggestion.value = null
-}
-
-const handleApproveSuggestion = async (suggestionId) => {
-  try {
-    const result = await friendSuggestionsService.approveSuggestion(suggestionId)
-    
-    // Show success message
-    alert('Outfit added to your closet! 🎉')
-    
-    // Close modal
-    closeApprovalModal()
-    
-    // Optionally navigate to the new outfit
-    if (result.outfit_id) {
-      router.push(`/outfits/${result.outfit_id}`)
-    }
-    
-    // Refresh notifications
-    await notificationsStore.refresh()
-  } catch (error) {
-    console.error('Failed to approve suggestion:', error)
-    alert('Failed to approve outfit suggestion. Please try again.')
-  }
-}
-
-const handleRejectSuggestion = async (suggestionId) => {
-  try {
-    await friendSuggestionsService.rejectSuggestion(suggestionId)
-    
-    // Show feedback
-    alert('Outfit suggestion declined.')
-    
-    // Close modal
-    closeApprovalModal()
-    
-    // Refresh notifications
-    await notificationsStore.refresh()
-  } catch (error) {
-    console.error('Failed to reject suggestion:', error)
-    alert('Failed to decline outfit suggestion. Please try again.')
-  }
-}
-</script>
-
-<style scoped>
-.notifications-content {
-  min-height: 100vh;
-  padding: 1rem;
-  background-color: #f9fafb;
-}
-
-/* Modal transitions */
-.modal-enter-active,
-.modal-leave-active {
-  transition: opacity 0.3s ease;
-}
-
-.modal-enter-from,
-.modal-leave-to {
-  opacity: 0;
-}
-
-.modal-enter-active .max-w-2xl,
-.modal-leave-active .max-w-2xl {
-  transition: transform 0.3s ease;
-}
-
-.modal-enter-from .max-w-2xl {
-  transform: scale(0.9) translateY(20px);
-}
-
-.modal-leave-to .max-w-2xl {
-  transform: scale(0.9) translateY(20px);
-}
-
-/* Custom scrollbar for modal */
-.overflow-y-auto::-webkit-scrollbar {
-  width: 8px;
-}
-
-.overflow-y-auto::-webkit-scrollbar-track {
-  background: transparent;
-}
-
-.overflow-y-auto::-webkit-scrollbar-thumb {
-  background: rgb(209, 213, 219);
-  border-radius: 4px;
-}
-
-.dark .overflow-y-auto::-webkit-scrollbar-thumb {
-  background: rgb(75, 85, 99);
-}
-
-/* Dark mode support */
-@media (prefers-color-scheme: dark) {
-  .notifications-content {
-    background-color: #111827;
-  }
-}
-</style>
-=======
 <template>
   <div class="notifications-page min-h-screen bg-gray-50 dark:bg-gray-900">
     <!-- Header -->
@@ -569,5 +297,4 @@
 .dark .overflow-y-auto::-webkit-scrollbar-thumb {
   background: rgb(75, 85, 99);
 }
-</style>
->>>>>>> e8280170
+</style>