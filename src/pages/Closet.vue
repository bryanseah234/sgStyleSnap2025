--- conflicted
+++ resolved
@@ -307,13 +307,11 @@
 const selectedItemId = ref(null)
 const showDetailModal = ref(false)
 
-<<<<<<< HEAD
 // FAB dropdown state
 const showDropdown = ref(false)
-=======
+
 // Add item modal state
 const showAddItemModal = ref(false)
->>>>>>> a2683675
 
 const items = computed(() => {
   console.log('🖼️ Closet page - closetStore.items:', closetStore.items)
@@ -348,23 +346,22 @@
   fetchWeather()
 })
 
-<<<<<<< HEAD
 function toggleDropdown() {
   showDropdown.value = !showDropdown.value
 }
 
 function handleScanUpload() {
   showDropdown.value = false
-  alert('Scan/Upload functionality coming soon!')
+  showAddItemModal.value = true
 }
 
 function handleAddFromCatalog() {
   showDropdown.value = false
   router.push('/catalog')
-=======
+}
+
 function handleAddItem() {
   showAddItemModal.value = true
->>>>>>> a2683675
 }
 
 function handleFilterChange(newFilters) {
