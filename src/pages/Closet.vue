<!--
  Closet Page - StyleSnap
  
  Purpose: Main page displaying user's digital closet with all clothing items
  
  Features:
  - Displays ClosetGrid component
  - Shows QuotaIndicator in header/layout
  - Add item button (opens AddItemForm modal)
  - Filter and sort controls
  - This is the home page after login
  
  Route: /closet
  Auth: Protected (requires authentication)
  
  Usage:
  This is typically the default landing page after login
  
  Reference:
  - docs/design/mobile-mockups/03-closet-grid.png for closet view
  - components/closet/ClosetGrid.vue for main content
  - components/closet/AddItemForm.vue for add item modal
-->

<template>
  <MainLayout>
    <div class="closet-page">
      <div class="closet-header">
        <h1>My Closet</h1>
        <p class="quota-text">
          {{ quotaUsed }} / 200 items
          <span v-if="quotaUsed >= 180" class="quota-warning">⚠️ Near limit!</span>
        </p>
      </div>

      <!-- Filters -->
<<<<<<< HEAD
      <div class="filters-section">
        <div class="filter-group">
          <label class="filter-label">Category</label>
          <select
            v-model="closetStore.filters.category"
            @change="closetStore.fetchItems()"
            class="filter-select"
          >
            <option value="all">All Categories</option>
            <option value="top">Tops</option>
            <option value="bottom">Bottoms</option>
            <option value="outerwear">Outerwear</option>
            <option value="shoes">Shoes</option>
            <option value="accessory">Accessories</option>
          </select>
        </div>

        <div class="filter-group">
          <label class="filter-label">Clothing Type</label>
          <select
            v-model="closetStore.filters.clothing_type"
            @change="closetStore.fetchItems()"
            class="filter-select"
          >
            <option value="all">All Types</option>
            <option
              v-for="type in clothingTypes"
              :key="type"
              :value="type"
            >
              {{ type }}
            </option>
          </select>
        </div>

        <div class="filter-group">
          <label class="filter-label">Search</label>
          <input
            v-model="closetStore.filters.search"
            type="text"
            placeholder="Search items..."
            class="filter-input"
          />
        </div>
      </div>
=======
      <ClosetFilter
        :filters="filters"
        @update:filters="handleFilterChange"
      />
>>>>>>> 194be546
      
      <div class="closet-content">
        <!-- Loading State -->
        <div v-if="closetStore.loading" class="loading-state">
          <div class="spinner"></div>
          <p>Loading your closet...</p>
        </div>

        <!-- Empty State -->
        <div v-else-if="items.length === 0" class="empty-state">
          <div class="empty-icon">👔</div>
          <p class="empty-message">
            {{ hasFilters ? 'No items match your filters' : 'Your closet is empty. Add your first item!' }}
          </p>
          <button v-if="!hasFilters" @click="handleAddItem" class="add-first-button">
            Add Item
          </button>
        </div>
        
        <!-- Items Grid -->
        <div v-else class="items-grid">
          <div v-for="item in items" :key="item.id" class="item-card">
            <div class="item-image">
              <img v-if="item.image_url" :src="item.thumbnail_url || item.image_url" :alt="item.name" />
              <div v-else class="item-image-placeholder">
                {{ item.name }}
              </div>
            </div>
            <div class="item-info">
              <h3 class="item-name">{{ item.name }}</h3>
              <p class="item-category">{{ getCategoryLabel(item.category) }}</p>
            </div>
          </div>
        </div>
      </div>
      
      <!-- FAB -->
      <button class="fab" @click="handleAddItem" title="Add new item">
        <span class="plus-icon">+</span>
      </button>
    </div>
  </MainLayout>
</template>

<script setup>
import { ref, computed, onMounted } from 'vue'
import { useClosetStore } from '../stores/closet-store'
import MainLayout from '../components/layouts/MainLayout.vue'
<<<<<<< HEAD
import { CLOTHING_TYPES } from '@/utils/clothing-constants'

const closetStore = useClosetStore()

const items = computed(() => closetStore.filteredItems)
const quotaUsed = computed(() => closetStore.quota.used)
const clothingTypes = CLOTHING_TYPES
=======
import ClosetFilter from '../components/closet/ClosetFilter.vue'
import { getCategoryLabel } from '@/config/constants'

const closetStore = useClosetStore()

const filters = ref({
  category: '',
  privacy: ''
})

const items = computed(() => {
  let filtered = closetStore.items

  if (filters.value.category) {
    filtered = filtered.filter(item => item.category === filters.value.category)
  }

  if (filters.value.privacy) {
    filtered = filtered.filter(item => item.privacy === filters.value.privacy)
  }

  return filtered
})

const quotaUsed = computed(() => closetStore.quota?.used || 0)
const hasFilters = computed(() => filters.value.category || filters.value.privacy)
>>>>>>> 194be546

onMounted(() => {
  closetStore.fetchItems()
})

function handleAddItem() {
  alert('Add item functionality coming soon!')
}

function handleFilterChange(newFilters) {
  filters.value = { ...newFilters }
}
</script>

<style scoped>
.closet-page {
  min-height: 100vh;
  padding: 1rem;
  background-color: #f9fafb;
}

.closet-header {
  margin-bottom: 1rem;
}

.closet-header h1 {
  font-size: 1.5rem;
  font-weight: 700;
  color: #111827;
  margin-bottom: 0.25rem;
}

.quota-text {
  font-size: 0.875rem;
  color: #6b7280;
  display: flex;
  align-items: center;
  gap: 0.5rem;
}

.quota-warning {
  color: #f59e0b;
  font-weight: 600;
}

.loading-state {
  text-align: center;
  padding: 3rem 1rem;
}

.spinner {
  display: inline-block;
  width: 3rem;
  height: 3rem;
  border: 4px solid #e5e7eb;
  border-top-color: #3b82f6;
  border-radius: 50%;
  animation: spin 1s linear infinite;
  margin-bottom: 1rem;
}

@keyframes spin {
  to { transform: rotate(360deg); }
}

.empty-state {
  text-align: center;
  padding: 3rem 1rem;
}

.empty-icon {
  font-size: 4rem;
  margin-bottom: 1rem;
}

.empty-message {
  color: #9ca3af;
  font-size: 1rem;
  margin-bottom: 1.5rem;
}

.add-first-button {
  padding: 0.75rem 1.5rem;
  background-color: #3b82f6;
  color: white;
  border: none;
  border-radius: 0.5rem;
  font-size: 1rem;
  font-weight: 600;
  cursor: pointer;
  transition: background-color 0.2s;
}

.add-first-button:hover {
  background-color: #2563eb;
}

.items-grid {
  display: grid;
  grid-template-columns: repeat(auto-fill, minmax(150px, 1fr));
  gap: 1rem;
}

.item-card {
  background: white;
  border-radius: 0.5rem;
  overflow: hidden;
  box-shadow: 0 1px 3px rgba(0, 0, 0, 0.1);
  transition: transform 0.2s, box-shadow 0.2s;
  cursor: pointer;
}

.item-card:hover {
  transform: translateY(-2px);
  box-shadow: 0 4px 6px rgba(0, 0, 0, 0.1);
}

.item-image {
  aspect-ratio: 1;
  overflow: hidden;
}

.item-image img {
  width: 100%;
  height: 100%;
  object-fit: cover;
}

.item-image-placeholder {
  aspect-ratio: 1;
  display: flex;
  align-items: center;
  justify-content: center;
  background-color: #f3f4f6;
  font-size: 0.875rem;
  color: #6b7280;
  padding: 1rem;
  text-align: center;
}

.item-info {
  padding: 0.75rem;
}

.item-name {
  font-size: 0.875rem;
  font-weight: 600;
  color: #111827;
  margin: 0 0 0.25rem 0;
  overflow: hidden;
  text-overflow: ellipsis;
  white-space: nowrap;
}

.item-category {
  font-size: 0.75rem;
  color: #6b7280;
  margin: 0;
}

.fab {
  position: fixed;
  bottom: 6rem;
  right: 2rem;
  width: 3.5rem;
  height: 3.5rem;
  border-radius: 50%;
  background-color: #3b82f6;
  color: white;
  border: none;
  box-shadow: 0 4px 6px rgba(0, 0, 0, 0.1);
  cursor: pointer;
  display: flex;
  align-items: center;
  justify-content: center;
  transition: all 0.2s;
  z-index: 50;
}

.fab:hover {
  background-color: #2563eb;
  transform: scale(1.05);
}

.plus-icon {
  font-size: 2rem;
  line-height: 1;
}

<<<<<<< HEAD
.filters-section {
  display: grid;
  grid-template-columns: repeat(auto-fit, minmax(200px, 1fr));
  gap: 1rem;
  margin-bottom: 1.5rem;
  padding: 1rem;
  background: white;
  border-radius: 0.5rem;
  box-shadow: 0 1px 3px rgba(0, 0, 0, 0.1);
}

.filter-group {
  display: flex;
  flex-direction: column;
  gap: 0.5rem;
}

.filter-label {
  font-size: 0.875rem;
  font-weight: 500;
  color: #374151;
}

.filter-select,
.filter-input {
  padding: 0.5rem;
  border: 1px solid #d1d5db;
  border-radius: 0.375rem;
  font-size: 0.875rem;
  background: white;
}

.filter-select:focus,
.filter-input:focus {
  outline: none;
  border-color: #3b82f6;
  box-shadow: 0 0 0 3px rgba(59, 130, 246, 0.1);
=======
@media (max-width: 640px) {
  .items-grid {
    grid-template-columns: repeat(auto-fill, minmax(120px, 1fr));
    gap: 0.75rem;
  }
>>>>>>> 194be546
}
</style><|MERGE_RESOLUTION|>--- conflicted
+++ resolved
@@ -34,58 +34,10 @@
       </div>
 
       <!-- Filters -->
-<<<<<<< HEAD
-      <div class="filters-section">
-        <div class="filter-group">
-          <label class="filter-label">Category</label>
-          <select
-            v-model="closetStore.filters.category"
-            @change="closetStore.fetchItems()"
-            class="filter-select"
-          >
-            <option value="all">All Categories</option>
-            <option value="top">Tops</option>
-            <option value="bottom">Bottoms</option>
-            <option value="outerwear">Outerwear</option>
-            <option value="shoes">Shoes</option>
-            <option value="accessory">Accessories</option>
-          </select>
-        </div>
-
-        <div class="filter-group">
-          <label class="filter-label">Clothing Type</label>
-          <select
-            v-model="closetStore.filters.clothing_type"
-            @change="closetStore.fetchItems()"
-            class="filter-select"
-          >
-            <option value="all">All Types</option>
-            <option
-              v-for="type in clothingTypes"
-              :key="type"
-              :value="type"
-            >
-              {{ type }}
-            </option>
-          </select>
-        </div>
-
-        <div class="filter-group">
-          <label class="filter-label">Search</label>
-          <input
-            v-model="closetStore.filters.search"
-            type="text"
-            placeholder="Search items..."
-            class="filter-input"
-          />
-        </div>
-      </div>
-=======
       <ClosetFilter
         :filters="filters"
         @update:filters="handleFilterChange"
       />
->>>>>>> 194be546
       
       <div class="closet-content">
         <!-- Loading State -->
@@ -134,15 +86,6 @@
 import { ref, computed, onMounted } from 'vue'
 import { useClosetStore } from '../stores/closet-store'
 import MainLayout from '../components/layouts/MainLayout.vue'
-<<<<<<< HEAD
-import { CLOTHING_TYPES } from '@/utils/clothing-constants'
-
-const closetStore = useClosetStore()
-
-const items = computed(() => closetStore.filteredItems)
-const quotaUsed = computed(() => closetStore.quota.used)
-const clothingTypes = CLOTHING_TYPES
-=======
 import ClosetFilter from '../components/closet/ClosetFilter.vue'
 import { getCategoryLabel } from '@/config/constants'
 
@@ -169,7 +112,6 @@
 
 const quotaUsed = computed(() => closetStore.quota?.used || 0)
 const hasFilters = computed(() => filters.value.category || filters.value.privacy)
->>>>>>> 194be546
 
 onMounted(() => {
   closetStore.fetchItems()
@@ -359,50 +301,10 @@
   line-height: 1;
 }
 
-<<<<<<< HEAD
-.filters-section {
-  display: grid;
-  grid-template-columns: repeat(auto-fit, minmax(200px, 1fr));
-  gap: 1rem;
-  margin-bottom: 1.5rem;
-  padding: 1rem;
-  background: white;
-  border-radius: 0.5rem;
-  box-shadow: 0 1px 3px rgba(0, 0, 0, 0.1);
-}
-
-.filter-group {
-  display: flex;
-  flex-direction: column;
-  gap: 0.5rem;
-}
-
-.filter-label {
-  font-size: 0.875rem;
-  font-weight: 500;
-  color: #374151;
-}
-
-.filter-select,
-.filter-input {
-  padding: 0.5rem;
-  border: 1px solid #d1d5db;
-  border-radius: 0.375rem;
-  font-size: 0.875rem;
-  background: white;
-}
-
-.filter-select:focus,
-.filter-input:focus {
-  outline: none;
-  border-color: #3b82f6;
-  box-shadow: 0 0 0 3px rgba(59, 130, 246, 0.1);
-=======
 @media (max-width: 640px) {
   .items-grid {
     grid-template-columns: repeat(auto-fill, minmax(120px, 1fr));
     gap: 0.75rem;
   }
->>>>>>> 194be546
 }
 </style>