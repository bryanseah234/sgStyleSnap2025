<<<<<<< HEAD
<!--
  Closet Page - StyleSnap
  
  Purpose: Main page displaying user's digital closet with all clothing items
  
  Features:
  - Displays ClosetGrid component
  - Shows QuotaIndicator in header/layout
  - Add item button (opens AddItemForm modal)
  - Filter and sort controls
  - This is the home page after login
  
  Route: /closet
  Auth: Protected (requires authentication)
  
  Usage:
  This is typically the default landing page after login
  
  Reference:
  - docs/design/mobile-mockups/03-closet-grid.png for closet view
  - components/closet/ClosetGrid.vue for main content
  - components/closet/AddItemForm.vue for add item modal
-->

<template>
  <MainLayout>
    <div class="closet-page">
      <!-- Greeting Section -->
      <div class="greeting-section">
        <div class="flex items-center gap-4">
          <div class="w-20 h-20 bg-gray-200 dark:bg-gray-600 rounded-full flex items-center justify-center">
            <span class="text-gray-500 dark:text-gray-400 text-3xl">👤</span>
          </div>
          <div>
            <h2 class="text-3xl font-bold text-gray-900 dark:text-white mb-2">Hello, {{ userName }}</h2>
            <p class="text-lg text-gray-600 dark:text-gray-400">{{ weatherText }}</p>
          </div>
        </div>
      </div>

      <div class="closet-header">
        <div class="header-content">
          <div>
            <h1>My Closet</h1>
            <p class="quota-text">
              {{ quotaUsed }} / 50 uploads ({{ totalItems }} total items)
              <span
                v-if="quotaUsed >= 45"
                class="quota-warning"
              >⚠️ Near limit!</span>
            </p>
          </div>
          
          <!-- Settings Icon -->
          <button
            class="settings-button transition-all duration-300 ease-out hover:scale-110 active:scale-95"
            title="Settings"
            @click="goToSettings"
          >
            <svg
              class="w-6 h-6 transition-transform duration-500 hover:rotate-180"
              fill="none"
              stroke="currentColor"
              viewBox="0 0 24 24"
            >
              <path
                stroke-linecap="round"
                stroke-linejoin="round"
                stroke-width="2"
                d="M10.325 4.317c.426-1.756 2.924-1.756 3.35 0a1.724 1.724 0 002.573 1.066c1.543-.94 3.31.826 2.37 2.37a1.724 1.724 0 001.065 2.572c1.756.426 1.756 2.924 0 3.35a1.724 1.724 0 00-1.066 2.573c.94 1.543-.826 3.31-2.37 2.37a1.724 1.724 0 00-2.572 1.065c-.426 1.756-2.924 1.756-3.35 0a1.724 1.724 0 00-2.573-1.066c-1.543.94-3.31-.826-2.37-2.37a1.724 1.724 0 00-1.065-2.572c-1.756-.426-1.756-2.924 0-3.35a1.724 1.724 0 001.066-2.573c-.94-1.543.826-3.31 2.37-2.37.996.608 2.296.07 2.572-1.065z"
              />
              <path
                stroke-linecap="round"
                stroke-linejoin="round"
                stroke-width="2"
                d="M15 12a3 3 0 11-6 0 3 3 0 016 0z"
              />
            </svg>
          </button>
        </div>
      </div>

      <!-- Filters -->
      <div class="animate-fade-in">
        <ClosetFilter
          :filters="filters"
          @update:filters="handleFilterChange"
        />
      </div>
      
      <div class="closet-content">
        <!-- Closet Grid with all animations and features -->
        <ClosetGrid
          :items="items"
          :loading="closetStore.loading"
          :empty-message="hasFilters ? 'No items match your filters' : 'Your closet is empty. Add your first item!'"
          :show-favorites="true"
          @item-click="handleItemClick"
          @favorite-click="handleFavoriteClick"
        >
          <template
            v-if="!hasFilters"
            #empty-action
          >
            <div class="add-first-container">
              <button
                class="add-first-button"
                @click="toggleDropdown"
              >
                Add Item
              </button>
              
              <!-- Dropdown Menu for Add Item -->
              <div v-if="showDropdown" class="add-first-dropdown">
                <button 
                  class="dropdown-item"
                  @click="handleScanUpload"
                >
                  <svg class="dropdown-icon" fill="currentColor" viewBox="0 0 24 24">
                    <path d="M12 18l3-3h-2V7h-2v8H9l3 3zm8-5v8c0 1.1-.9 2-2 2H6c-1.1 0-2-.9-2-2v-8h2v8h12v-8h2z"/>
                  </svg>
                  Scan/Upload Item
                </button>
                <button 
                  class="dropdown-item"
                  @click="handleAddFromCatalog"
                >
                  <svg class="dropdown-icon" fill="currentColor" viewBox="0 0 24 24">
                    <path d="M12 2C6.48 2 2 6.48 2 12s4.48 10 10 10 10-4.48 10-10S17.52 2 12 2zm-1 17.93c-3.95-.49-7-3.85-7-7.93 0-.62.08-1.21.21-1.79L9 15v1c0 1.1.9 2 2 2v1.93zm6.9-2.54c-.26-.81-1-1.39-1.9-1.39h-1v-3c0-.55-.45-1-1-1H8v-2h2c.55 0 1-.45 1-1V7h2c1.1 0 2-.9 2-2V4.07c3.25 1.19 5.5 4.37 5.5 7.93 0 2.02-.84 3.84-2.19 5.19l-.01.01z"/>
                  </svg>
                  Add from Catalogue
                </button>
              </div>
            </div>
          </template>
        </ClosetGrid>
      </div>
      
      <!-- FAB with Dropdown -->
      <div class="fab-container">
        <button 
          class="fab"
          :class="[
            'transition-all duration-300 ease-out',
            'hover:scale-110 hover:rotate-90 hover:shadow-2xl',
            'active:scale-95',
            quotaUsed >= 45 ? 'animate-pulse-slow' : ''
          ]"
          title="Add new item" 
          @click="toggleDropdown"
        >
          <span class="plus-icon transition-transform duration-300">+</span>
        </button>
        
        <!-- Dropdown Menu -->
        <div v-if="showDropdown" class="fab-dropdown">
          <button 
            class="dropdown-item"
            @click="handleScanUpload"
          >
            <svg class="dropdown-icon" fill="currentColor" viewBox="0 0 24 24">
              <path d="M12 18l3-3h-2V7h-2v8H9l3 3zm8-5v8c0 1.1-.9 2-2 2H6c-1.1 0-2-.9-2-2v-8h2v8h12v-8h2z"/>
            </svg>
            Scan/Upload Item
          </button>
          <button 
            class="dropdown-item"
            @click="handleAddFromCatalog"
          >
            <svg class="dropdown-icon" fill="currentColor" viewBox="0 0 24 24">
              <path d="M12 2C6.48 2 2 6.48 2 12s4.48 10 10 10 10-4.48 10-10S17.52 2 12 2zm-1 17.93c-3.95-.49-7-3.85-7-7.93 0-.62.08-1.21.21-1.79L9 15v1c0 1.1.9 2 2 2v1.93zm6.9-2.54c-.26-.81-1-1.39-1.9-1.39h-1v-3c0-.55-.45-1-1-1H8v-2h2c.55 0 1-.45 1-1V7h2c1.1 0 2-.9 2-2V4.07c3.25 1.19 5.5 4.37 5.5 7.93 0 2.02-.84 3.84-2.19 5.19l-.01.01z"/>
            </svg>
            Add from Catalogue
          </button>
        </div>
      </div>

      <!-- Item Detail Modal -->
      <ItemDetailModal
        :item-id="selectedItemId"
        :is-open="showDetailModal"
        @close="closeDetailModal"
        @updated="handleItemUpdated"
        @deleted="handleItemDeleted"
        @edit="handleEditItem"
        @share="handleShareItem"
      />
      
      <!-- Add Item Modal -->
      <AddItemModal
        :is-open="showAddItemModal"
        @close="showAddItemModal = false"
        @success="handleAddItemSuccess"
      />
    </div>
  </MainLayout>
</template>

<script setup>
import { ref, computed, onMounted } from 'vue'
import { useRouter } from 'vue-router'
import { useClosetStore } from '../stores/closet-store'
import { useAuthStore } from '../stores/auth-store'
import { getCurrentWeather } from '../services/weather-service'
import MainLayout from '../components/layouts/MainLayout.vue'
import ClosetFilter from '../components/closet/ClosetFilter.vue'
import ClosetGrid from '../components/closet/ClosetGrid.vue'
import ItemDetailModal from '../components/closet/ItemDetailModal.vue'
import AddItemModal from '../components/closet/AddItemModal.vue'

const router = useRouter()
const closetStore = useClosetStore()
const authStore = useAuthStore()

// User name for greeting
const userName = computed(() => {
  return authStore.user?.name || 'User'
})

// Weather data
const weatherData = ref(null)
const weatherLoading = ref(false)
const weatherError = ref(null)

// Singapore coordinates as default
const SINGAPORE_COORDS = {
  lat: 1.3521,
  lon: 103.8198
}

// Weather display text
const weatherText = computed(() => {
  if (weatherLoading.value) {
    return 'Checking weather...'
  }
  
  if (weatherError.value) {
    return 'Get inspired by your friends'
  }
  
  if (!weatherData.value) {
    return 'Get inspired by your friends'
  }
  
  const { temp, condition, description } = weatherData.value
  const tempCelsius = Math.round((temp - 32) * 5/9) // Convert from Fahrenheit to Celsius
  
  // Create communicative weather text
  const weatherEmoji = getWeatherEmoji(condition)
  const weatherMood = getWeatherMood(tempCelsius, condition)
  
  return `${weatherEmoji} ${tempCelsius}°C ${description} - ${weatherMood}`
})

// Get weather emoji based on condition
function getWeatherEmoji(condition) {
  const conditionMap = {
    'clear': '☀️',
    'clouds': '☁️',
    'rain': '🌧️',
    'drizzle': '🌦️',
    'thunderstorm': '⛈️',
    'snow': '❄️',
    'mist': '🌫️',
    'fog': '🌫️'
  }
  return conditionMap[condition.toLowerCase()] || '🌤️'
}

// Get weather mood/advice
function getWeatherMood(temp, condition) {
  if (temp < 20) {
    return 'Perfect for cozy layers!'
  } else if (temp < 25) {
    return 'Great weather for light layers'
  } else if (temp < 30) {
    return 'Perfect for comfortable outfits'
  } else {
    return 'Time for light, breathable clothes'
  }
}

// Fetch weather data
async function fetchWeather() {
  weatherLoading.value = true
  weatherError.value = null
  
  try {
    const weather = await getCurrentWeather(SINGAPORE_COORDS.lat, SINGAPORE_COORDS.lon)
    weatherData.value = weather
  } catch (error) {
    console.error('Failed to fetch weather:', error)
    weatherError.value = error.message
  } finally {
    weatherLoading.value = false
  }
}

const filters = ref({
  category: '',
  clothing_type: '',
  privacy: '',
  is_favorite: false
})

// Item detail modal state
const selectedItemId = ref(null)
const showDetailModal = ref(false)

// FAB dropdown state
const showDropdown = ref(false)

// Add item modal state
const showAddItemModal = ref(false)

const items = computed(() => {
  console.log('🖼️ Closet page - closetStore.items:', closetStore.items)
  let filtered = closetStore.items

  if (filters.value.category) {
    filtered = filtered.filter(item => item.category === filters.value.category)
  }

  if (filters.value.clothing_type) {
    filtered = filtered.filter(item => item.clothing_type === filters.value.clothing_type)
  }

  if (filters.value.privacy) {
    filtered = filtered.filter(item => item.privacy === filters.value.privacy)
  }
  
  if (filters.value.is_favorite) {
    filtered = filtered.filter(item => item.is_favorite === true)
  }
  
  console.log('🖼️ Closet page - final filtered items:', filtered)
  return filtered
})

const quotaUsed = computed(() => closetStore.quota?.used || 0)
const totalItems = computed(() => closetStore.quota?.totalItems || 0)
const hasFilters = computed(() => filters.value.category || filters.value.clothing_type || filters.value.privacy || filters.value.is_favorite)

onMounted(() => {
  closetStore.fetchItems()
  fetchWeather()
})

function toggleDropdown() {
  showDropdown.value = !showDropdown.value
}

function handleScanUpload() {
  showDropdown.value = false
  showAddItemModal.value = true
}

function handleAddFromCatalog() {
  showDropdown.value = false
  router.push('/catalog')
}

function handleAddItem() {
  showAddItemModal.value = true
}

function handleFilterChange(newFilters) {
  filters.value = { ...newFilters }
}

function goToSettings() {
  router.push('/settings')
}

// Item detail modal handlers
function handleItemClick(item) {
  selectedItemId.value = item.id
  showDetailModal.value = true
}

function closeDetailModal() {
  showDetailModal.value = false
  selectedItemId.value = null
}

function handleItemUpdated() {
  // Item updated in modal, refresh the closet
  closetStore.fetchItems()
}

function handleItemDeleted() {
  // Item deleted, refresh the closet
  closetStore.fetchItems()
}

function handleEditItem(item) {
  // TODO: Open edit form modal
  alert(`Edit item: ${item.name}`)
}

function handleShareItem(item) {
  // TODO: Open share dialog
  alert(`Share item: ${item.name}`)
}

async function handleFavoriteClick(item) {
  try {
    await closetStore.toggleFavorite(item.id)
  } catch (error) {
    console.error('Failed to toggle favorite:', error)
  }
}

// Add item modal handlers
function handleAddItemSuccess() {
  console.log('🎉 Add item success - refreshing closet...')
  showAddItemModal.value = false
  closetStore.fetchItems()
}
</script>

<style scoped>
.closet-page {
  min-height: 100vh;
  padding: 1rem;
  background-color: #f9fafb;
}

.greeting-section {
  margin-bottom: 2rem;
}

.closet-header {
  margin-bottom: 1rem;
}

.header-content {
  display: flex;
  justify-content: space-between;
  align-items: flex-start;
  gap: 1rem;
}

.closet-header h1 {
  font-size: 1.5rem;
  font-weight: 700;
  color: #111827;
  margin-bottom: 0.25rem;
}

.quota-text {
  font-size: 0.875rem;
  color: #6b7280;
  display: flex;
  align-items: center;
  gap: 0.5rem;
}

.settings-button {
  display: flex;
  align-items: center;
  justify-content: center;
  width: 2.5rem;
  height: 2.5rem;
  padding: 0.5rem;
  background-color: #ffffff;
  border: 1px solid #e5e7eb;
  border-radius: 0.5rem;
  color: #6b7280;
  cursor: pointer;
  transition: all 0.2s ease;
  flex-shrink: 0;
}

.settings-button:hover {
  background-color: #f3f4f6;
  color: #111827;
  border-color: #d1d5db;
}

.settings-button:active {
  transform: scale(0.95);
}

.settings-button svg {
  width: 1.5rem;
  height: 1.5rem;
}

.quota-warning {
  color: #f59e0b;
  font-weight: 600;
}

/* Add First Button Container (for empty state) */
.add-first-container {
  position: relative;
  display: inline-block;
}

/* Add First Button (for empty state) */
.add-first-button {
  padding: 0.75rem 1.5rem;
  background-color: #3b82f6;
  color: white;
  border: none;
  border-radius: 0.5rem;
  font-size: 1rem;
  font-weight: 600;
  cursor: pointer;
  transition: all 0.3s cubic-bezier(0.4, 0, 0.2, 1);
}

/* Add First Dropdown */
.add-first-dropdown {
  position: absolute;
  top: 100%;
  left: 0;
  right: 0;
  margin-top: 0.5rem;
  background: white;
  border-radius: 0.5rem;
  box-shadow: 0 10px 25px rgba(0, 0, 0, 0.15);
  min-width: 200px;
  overflow: hidden;
  animation: slideUp 0.2s ease-out;
  z-index: 100;
}

.add-first-button:hover {
  background-color: #2563eb;
  transform: translateY(-2px);
  box-shadow: 0 4px 6px rgba(0, 0, 0, 0.1);
}

.add-first-button:active {
  transform: translateY(0);
}

@media (prefers-reduced-motion: reduce) {
  .add-first-button:hover {
    transform: none;
  }
}

/* FAB Container */
.fab-container {
  position: fixed !important;
  bottom: 5.5rem !important;
  right: 2rem !important;
  z-index: 50;
}

/* FAB - Floating Action Button */
.fab {
  position: fixed !important;
  bottom: 5.5rem !important;
  right: 2rem !important;
  width: 3.5rem;
  height: 3.5rem;
  border-radius: 50%;
  background-color: #3b82f6;
  color: white;
  border: none;
  box-shadow: 0 4px 6px rgba(0, 0, 0, 0.1);
  cursor: pointer;
  display: flex;
  align-items: center;
  justify-content: center;
  z-index: 100;
}

/* FAB Dropdown */
.fab-dropdown {
  position: absolute;
  bottom: 4rem;
  right: 0;
  background: white;
  border-radius: 0.5rem;
  box-shadow: 0 10px 25px rgba(0, 0, 0, 0.15);
  min-width: 200px;
  overflow: hidden;
  animation: slideUp 0.2s ease-out;
}

@keyframes slideUp {
  from {
    opacity: 0;
    transform: translateY(10px);
  }
  to {
    opacity: 1;
    transform: translateY(0);
  }
}

.dropdown-item {
  display: flex;
  align-items: center;
  justify-content: flex-start;
  gap: 0.75rem;
  width: 100%;
  padding: 0.75rem 1rem;
  background: none;
  border: none;
  text-align: left;
  cursor: pointer;
  transition: background-color 0.2s;
  font-size: 0.875rem;
  color: #374151;
  min-height: 2.5rem;
  line-height: 1.5;
}

.dropdown-item:hover {
  background-color: #f3f4f6;
}

.dropdown-icon {
  width: 1.25rem;
  height: 1.25rem;
  flex-shrink: 0;
  display: flex;
  align-items: center;
  justify-content: center;
}

/* FAB Hover with Rotate and Scale */
.fab:hover {
  background-color: #2563eb;
}

/* Plus Icon Rotation on Hover */
.plus-icon {
  font-size: 2rem;
  line-height: 1;
}

/* Pulse Animation for Near-Quota Warning */
@keyframes pulse-slow {
  0%, 100% {
    transform: scale(1);
    box-shadow: 0 4px 6px rgba(0, 0, 0, 0.1);
  }
  50% {
    transform: scale(1.05);
    box-shadow: 0 6px 12px rgba(245, 158, 11, 0.4);
  }
}

.animate-pulse-slow {
  animation: pulse-slow 2s cubic-bezier(0.4, 0, 0.6, 1) infinite;
}

/* Reduced Motion Support */
@media (prefers-reduced-motion: reduce) {
  .fab {
    transition: background-color 0.2s ease;
  }
  
  .fab:hover {
    transform: none;
  }
  
  .animate-pulse-slow {
    animation: none;
    box-shadow: 0 4px 6px rgba(245, 158, 11, 0.4);
  }
}
</style>
=======
<!--
  Closet Page - StyleSnap
  
  Purpose: Main page displaying user's digital closet with all clothing items
  
  Features:
  - Displays ClosetGrid component
  - Shows QuotaIndicator in header/layout
  - Add item button (opens AddItemForm modal)
  - Filter and sort controls
  - This is the home page after login
  
  Route: /closet
  Auth: Protected (requires authentication)
  
  Usage:
  This is typically the default landing page after login
  
  Reference:
  - docs/design/mobile-mockups/03-closet-grid.png for closet view
  - components/closet/ClosetGrid.vue for main content
  - components/closet/AddItemForm.vue for add item modal
-->

<template>
  <MainLayout>
    <div class="closet-page">
      <div class="closet-header">
        <div class="header-content">
          <div>
            <h1>My Closet</h1>
            <p class="quota-text">
              {{ quotaUsed }} / 50 uploads ({{ totalItems }} total items)
              <span
                v-if="quotaUsed >= 45"
                class="quota-warning"
              >⚠️ Near limit!</span>
            </p>
          </div>
          
          <!-- Settings Icon -->
          <button
            class="settings-button transition-all duration-300 ease-out hover:scale-110 active:scale-95"
            title="Settings"
            @click="goToSettings"
          >
            <svg
              class="w-6 h-6 transition-transform duration-500 hover:rotate-180"
              fill="none"
              stroke="currentColor"
              viewBox="0 0 24 24"
            >
              <path
                stroke-linecap="round"
                stroke-linejoin="round"
                stroke-width="2"
                d="M10.325 4.317c.426-1.756 2.924-1.756 3.35 0a1.724 1.724 0 002.573 1.066c1.543-.94 3.31.826 2.37 2.37a1.724 1.724 0 001.065 2.572c1.756.426 1.756 2.924 0 3.35a1.724 1.724 0 00-1.066 2.573c.94 1.543-.826 3.31-2.37 2.37a1.724 1.724 0 00-2.572 1.065c-.426 1.756-2.924 1.756-3.35 0a1.724 1.724 0 00-2.573-1.066c-1.543.94-3.31-.826-2.37-2.37a1.724 1.724 0 00-1.065-2.572c-1.756-.426-1.756-2.924 0-3.35a1.724 1.724 0 001.066-2.573c-.94-1.543.826-3.31 2.37-2.37.996.608 2.296.07 2.572-1.065z"
              />
              <path
                stroke-linecap="round"
                stroke-linejoin="round"
                stroke-width="2"
                d="M15 12a3 3 0 11-6 0 3 3 0 016 0z"
              />
            </svg>
          </button>
        </div>
      </div>

      <!-- Filters -->
      <div class="animate-fade-in">
        <ClosetFilter
          :filters="filters"
          @update:filters="handleFilterChange"
        />
      </div>
      
      <div class="closet-content">
        <!-- Closet Grid with all animations and features -->
        <ClosetGrid
          :items="items"
          :loading="closetStore.loading"
          :empty-message="hasFilters ? 'No items match your filters' : 'Your closet is empty. Add your first item!'"
          :show-favorites="true"
          @item-click="handleItemClick"
          @favorite-click="handleFavoriteClick"
        >
          <template
            v-if="!hasFilters"
            #empty-action
          >
            <button
              class="add-first-button"
              @click="handleAddItem"
            >
              Add Item
            </button>
          </template>
        </ClosetGrid>
      </div>
      
      <!-- FAB -->
      <button 
        class="fab"
        :class="[
          'transition-all duration-300 ease-out',
          'hover:scale-110 hover:rotate-90 hover:shadow-2xl',
          'active:scale-95',
          quotaUsed >= 45 ? 'animate-pulse-slow' : ''
        ]"
        title="Add new item" 
        @click="handleAddItem"
      >
        <span class="plus-icon transition-transform duration-300">+</span>
      </button>

      <!-- Item Detail Modal -->
      <ItemDetailModal
        :item-id="selectedItemId"
        :is-open="showDetailModal"
        @close="closeDetailModal"
        @updated="handleItemUpdated"
        @deleted="handleItemDeleted"
        @edit="handleEditItem"
        @share="handleShareItem"
      />
    </div>
  </MainLayout>
</template>

<script setup>
import { ref, computed, onMounted } from 'vue'
import { useRouter } from 'vue-router'
import { useClosetStore } from '../stores/closet-store'
import MainLayout from '../components/layouts/MainLayout.vue'
import ClosetFilter from '../components/closet/ClosetFilter.vue'
import ClosetGrid from '../components/closet/ClosetGrid.vue'
import ItemDetailModal from '../components/closet/ItemDetailModal.vue'

const router = useRouter()
const closetStore = useClosetStore()

const filters = ref({
  category: '',
  clothing_type: '',
  privacy: '',
  is_favorite: false
})

// Item detail modal state
const selectedItemId = ref(null)
const showDetailModal = ref(false)

const items = computed(() => {
  let filtered = closetStore.items

  if (filters.value.category) {
    filtered = filtered.filter(item => item.category === filters.value.category)
  }

  if (filters.value.clothing_type) {
    filtered = filtered.filter(item => item.clothing_type === filters.value.clothing_type)
  }

  if (filters.value.privacy) {
    filtered = filtered.filter(item => item.privacy === filters.value.privacy)
  }

  if (filters.value.is_favorite) {
    filtered = filtered.filter(item => item.is_favorite === true)
  }

  return filtered
})

const quotaUsed = computed(() => closetStore.quota?.used || 0)
const totalItems = computed(() => closetStore.quota?.totalItems || 0)
const hasFilters = computed(() => filters.value.category || filters.value.clothing_type || filters.value.privacy || filters.value.is_favorite)

onMounted(() => {
  closetStore.fetchItems()
})

function handleAddItem() {
  alert('Add item functionality coming soon!')
}

function handleFilterChange(newFilters) {
  filters.value = { ...newFilters }
}

function goToSettings() {
  router.push('/settings')
}

// Item detail modal handlers
function handleItemClick(item) {
  selectedItemId.value = item.id
  showDetailModal.value = true
}

function closeDetailModal() {
  showDetailModal.value = false
  selectedItemId.value = null
}

function handleItemUpdated() {
  // Item updated in modal, refresh the closet
  closetStore.fetchItems()
}

function handleItemDeleted() {
  // Item deleted, refresh the closet
  closetStore.fetchItems()
}

function handleEditItem(item) {
  // TODO: Open edit form modal
  alert(`Edit item: ${item.name}`)
}

function handleShareItem(item) {
  // TODO: Open share dialog
  alert(`Share item: ${item.name}`)
}

async function handleFavoriteClick(item) {
  try {
    await closetStore.toggleFavorite(item.id)
  } catch (error) {
    console.error('Failed to toggle favorite:', error)
  }
}
</script>

<style scoped>
.closet-page {
  min-height: 100vh;
  padding: 1rem;
  background-color: #f9fafb;
}

.closet-header {
  margin-bottom: 1rem;
}

.header-content {
  display: flex;
  justify-content: space-between;
  align-items: flex-start;
  gap: 1rem;
}

.closet-header h1 {
  font-size: 1.5rem;
  font-weight: 700;
  color: #111827;
  margin-bottom: 0.25rem;
}

.quota-text {
  font-size: 0.875rem;
  color: #6b7280;
  display: flex;
  align-items: center;
  gap: 0.5rem;
}

.settings-button {
  display: flex;
  align-items: center;
  justify-content: center;
  width: 2.5rem;
  height: 2.5rem;
  padding: 0.5rem;
  background-color: #ffffff;
  border: 1px solid #e5e7eb;
  border-radius: 0.5rem;
  color: #6b7280;
  cursor: pointer;
  transition: all 0.2s ease;
  flex-shrink: 0;
}

.settings-button:hover {
  background-color: #f3f4f6;
  color: #111827;
  border-color: #d1d5db;
}

.settings-button:active {
  transform: scale(0.95);
}

.settings-button svg {
  width: 1.5rem;
  height: 1.5rem;
}

.quota-warning {
  color: #f59e0b;
  font-weight: 600;
}

/* Add First Button (for empty state) */
.add-first-button {
  padding: 0.75rem 1.5rem;
  background-color: #3b82f6;
  color: white;
  border: none;
  border-radius: 0.5rem;
  font-size: 1rem;
  font-weight: 600;
  cursor: pointer;
  transition: all 0.3s cubic-bezier(0.4, 0, 0.2, 1);
}

.add-first-button:hover {
  background-color: #2563eb;
  transform: translateY(-2px);
  box-shadow: 0 4px 6px rgba(0, 0, 0, 0.1);
}

.add-first-button:active {
  transform: translateY(0);
}

@media (prefers-reduced-motion: reduce) {
  .add-first-button:hover {
    transform: none;
  }
}

/* FAB - Floating Action Button */
.fab {
  position: fixed;
  bottom: 6rem;
  right: 2rem;
  width: 3.5rem;
  height: 3.5rem;
  border-radius: 50%;
  background-color: #3b82f6;
  color: white;
  border: none;
  box-shadow: 0 4px 6px rgba(0, 0, 0, 0.1);
  cursor: pointer;
  display: flex;
  align-items: center;
  justify-content: center;
  z-index: 50;
}

/* FAB Hover with Rotate and Scale */
.fab:hover {
  background-color: #2563eb;
}

/* Plus Icon Rotation on Hover */
.plus-icon {
  font-size: 2rem;
  line-height: 1;
}

/* Pulse Animation for Near-Quota Warning */
@keyframes pulse-slow {
  0%, 100% {
    transform: scale(1);
    box-shadow: 0 4px 6px rgba(0, 0, 0, 0.1);
  }
  50% {
    transform: scale(1.05);
    box-shadow: 0 6px 12px rgba(245, 158, 11, 0.4);
  }
}

.animate-pulse-slow {
  animation: pulse-slow 2s cubic-bezier(0.4, 0, 0.6, 1) infinite;
}

/* Reduced Motion Support */
@media (prefers-reduced-motion: reduce) {
  .fab {
    transition: background-color 0.2s ease;
  }
  
  .fab:hover {
    transform: none;
  }
  
  .animate-pulse-slow {
    animation: none;
    box-shadow: 0 4px 6px rgba(245, 158, 11, 0.4);
  }
}
</style>
>>>>>>> e8280170
<|MERGE_RESOLUTION|>--- conflicted
+++ resolved
@@ -1,675 +1,3 @@
-<<<<<<< HEAD
-<!--
-  Closet Page - StyleSnap
-  
-  Purpose: Main page displaying user's digital closet with all clothing items
-  
-  Features:
-  - Displays ClosetGrid component
-  - Shows QuotaIndicator in header/layout
-  - Add item button (opens AddItemForm modal)
-  - Filter and sort controls
-  - This is the home page after login
-  
-  Route: /closet
-  Auth: Protected (requires authentication)
-  
-  Usage:
-  This is typically the default landing page after login
-  
-  Reference:
-  - docs/design/mobile-mockups/03-closet-grid.png for closet view
-  - components/closet/ClosetGrid.vue for main content
-  - components/closet/AddItemForm.vue for add item modal
--->
-
-<template>
-  <MainLayout>
-    <div class="closet-page">
-      <!-- Greeting Section -->
-      <div class="greeting-section">
-        <div class="flex items-center gap-4">
-          <div class="w-20 h-20 bg-gray-200 dark:bg-gray-600 rounded-full flex items-center justify-center">
-            <span class="text-gray-500 dark:text-gray-400 text-3xl">👤</span>
-          </div>
-          <div>
-            <h2 class="text-3xl font-bold text-gray-900 dark:text-white mb-2">Hello, {{ userName }}</h2>
-            <p class="text-lg text-gray-600 dark:text-gray-400">{{ weatherText }}</p>
-          </div>
-        </div>
-      </div>
-
-      <div class="closet-header">
-        <div class="header-content">
-          <div>
-            <h1>My Closet</h1>
-            <p class="quota-text">
-              {{ quotaUsed }} / 50 uploads ({{ totalItems }} total items)
-              <span
-                v-if="quotaUsed >= 45"
-                class="quota-warning"
-              >⚠️ Near limit!</span>
-            </p>
-          </div>
-          
-          <!-- Settings Icon -->
-          <button
-            class="settings-button transition-all duration-300 ease-out hover:scale-110 active:scale-95"
-            title="Settings"
-            @click="goToSettings"
-          >
-            <svg
-              class="w-6 h-6 transition-transform duration-500 hover:rotate-180"
-              fill="none"
-              stroke="currentColor"
-              viewBox="0 0 24 24"
-            >
-              <path
-                stroke-linecap="round"
-                stroke-linejoin="round"
-                stroke-width="2"
-                d="M10.325 4.317c.426-1.756 2.924-1.756 3.35 0a1.724 1.724 0 002.573 1.066c1.543-.94 3.31.826 2.37 2.37a1.724 1.724 0 001.065 2.572c1.756.426 1.756 2.924 0 3.35a1.724 1.724 0 00-1.066 2.573c.94 1.543-.826 3.31-2.37 2.37a1.724 1.724 0 00-2.572 1.065c-.426 1.756-2.924 1.756-3.35 0a1.724 1.724 0 00-2.573-1.066c-1.543.94-3.31-.826-2.37-2.37a1.724 1.724 0 00-1.065-2.572c-1.756-.426-1.756-2.924 0-3.35a1.724 1.724 0 001.066-2.573c-.94-1.543.826-3.31 2.37-2.37.996.608 2.296.07 2.572-1.065z"
-              />
-              <path
-                stroke-linecap="round"
-                stroke-linejoin="round"
-                stroke-width="2"
-                d="M15 12a3 3 0 11-6 0 3 3 0 016 0z"
-              />
-            </svg>
-          </button>
-        </div>
-      </div>
-
-      <!-- Filters -->
-      <div class="animate-fade-in">
-        <ClosetFilter
-          :filters="filters"
-          @update:filters="handleFilterChange"
-        />
-      </div>
-      
-      <div class="closet-content">
-        <!-- Closet Grid with all animations and features -->
-        <ClosetGrid
-          :items="items"
-          :loading="closetStore.loading"
-          :empty-message="hasFilters ? 'No items match your filters' : 'Your closet is empty. Add your first item!'"
-          :show-favorites="true"
-          @item-click="handleItemClick"
-          @favorite-click="handleFavoriteClick"
-        >
-          <template
-            v-if="!hasFilters"
-            #empty-action
-          >
-            <div class="add-first-container">
-              <button
-                class="add-first-button"
-                @click="toggleDropdown"
-              >
-                Add Item
-              </button>
-              
-              <!-- Dropdown Menu for Add Item -->
-              <div v-if="showDropdown" class="add-first-dropdown">
-                <button 
-                  class="dropdown-item"
-                  @click="handleScanUpload"
-                >
-                  <svg class="dropdown-icon" fill="currentColor" viewBox="0 0 24 24">
-                    <path d="M12 18l3-3h-2V7h-2v8H9l3 3zm8-5v8c0 1.1-.9 2-2 2H6c-1.1 0-2-.9-2-2v-8h2v8h12v-8h2z"/>
-                  </svg>
-                  Scan/Upload Item
-                </button>
-                <button 
-                  class="dropdown-item"
-                  @click="handleAddFromCatalog"
-                >
-                  <svg class="dropdown-icon" fill="currentColor" viewBox="0 0 24 24">
-                    <path d="M12 2C6.48 2 2 6.48 2 12s4.48 10 10 10 10-4.48 10-10S17.52 2 12 2zm-1 17.93c-3.95-.49-7-3.85-7-7.93 0-.62.08-1.21.21-1.79L9 15v1c0 1.1.9 2 2 2v1.93zm6.9-2.54c-.26-.81-1-1.39-1.9-1.39h-1v-3c0-.55-.45-1-1-1H8v-2h2c.55 0 1-.45 1-1V7h2c1.1 0 2-.9 2-2V4.07c3.25 1.19 5.5 4.37 5.5 7.93 0 2.02-.84 3.84-2.19 5.19l-.01.01z"/>
-                  </svg>
-                  Add from Catalogue
-                </button>
-              </div>
-            </div>
-          </template>
-        </ClosetGrid>
-      </div>
-      
-      <!-- FAB with Dropdown -->
-      <div class="fab-container">
-        <button 
-          class="fab"
-          :class="[
-            'transition-all duration-300 ease-out',
-            'hover:scale-110 hover:rotate-90 hover:shadow-2xl',
-            'active:scale-95',
-            quotaUsed >= 45 ? 'animate-pulse-slow' : ''
-          ]"
-          title="Add new item" 
-          @click="toggleDropdown"
-        >
-          <span class="plus-icon transition-transform duration-300">+</span>
-        </button>
-        
-        <!-- Dropdown Menu -->
-        <div v-if="showDropdown" class="fab-dropdown">
-          <button 
-            class="dropdown-item"
-            @click="handleScanUpload"
-          >
-            <svg class="dropdown-icon" fill="currentColor" viewBox="0 0 24 24">
-              <path d="M12 18l3-3h-2V7h-2v8H9l3 3zm8-5v8c0 1.1-.9 2-2 2H6c-1.1 0-2-.9-2-2v-8h2v8h12v-8h2z"/>
-            </svg>
-            Scan/Upload Item
-          </button>
-          <button 
-            class="dropdown-item"
-            @click="handleAddFromCatalog"
-          >
-            <svg class="dropdown-icon" fill="currentColor" viewBox="0 0 24 24">
-              <path d="M12 2C6.48 2 2 6.48 2 12s4.48 10 10 10 10-4.48 10-10S17.52 2 12 2zm-1 17.93c-3.95-.49-7-3.85-7-7.93 0-.62.08-1.21.21-1.79L9 15v1c0 1.1.9 2 2 2v1.93zm6.9-2.54c-.26-.81-1-1.39-1.9-1.39h-1v-3c0-.55-.45-1-1-1H8v-2h2c.55 0 1-.45 1-1V7h2c1.1 0 2-.9 2-2V4.07c3.25 1.19 5.5 4.37 5.5 7.93 0 2.02-.84 3.84-2.19 5.19l-.01.01z"/>
-            </svg>
-            Add from Catalogue
-          </button>
-        </div>
-      </div>
-
-      <!-- Item Detail Modal -->
-      <ItemDetailModal
-        :item-id="selectedItemId"
-        :is-open="showDetailModal"
-        @close="closeDetailModal"
-        @updated="handleItemUpdated"
-        @deleted="handleItemDeleted"
-        @edit="handleEditItem"
-        @share="handleShareItem"
-      />
-      
-      <!-- Add Item Modal -->
-      <AddItemModal
-        :is-open="showAddItemModal"
-        @close="showAddItemModal = false"
-        @success="handleAddItemSuccess"
-      />
-    </div>
-  </MainLayout>
-</template>
-
-<script setup>
-import { ref, computed, onMounted } from 'vue'
-import { useRouter } from 'vue-router'
-import { useClosetStore } from '../stores/closet-store'
-import { useAuthStore } from '../stores/auth-store'
-import { getCurrentWeather } from '../services/weather-service'
-import MainLayout from '../components/layouts/MainLayout.vue'
-import ClosetFilter from '../components/closet/ClosetFilter.vue'
-import ClosetGrid from '../components/closet/ClosetGrid.vue'
-import ItemDetailModal from '../components/closet/ItemDetailModal.vue'
-import AddItemModal from '../components/closet/AddItemModal.vue'
-
-const router = useRouter()
-const closetStore = useClosetStore()
-const authStore = useAuthStore()
-
-// User name for greeting
-const userName = computed(() => {
-  return authStore.user?.name || 'User'
-})
-
-// Weather data
-const weatherData = ref(null)
-const weatherLoading = ref(false)
-const weatherError = ref(null)
-
-// Singapore coordinates as default
-const SINGAPORE_COORDS = {
-  lat: 1.3521,
-  lon: 103.8198
-}
-
-// Weather display text
-const weatherText = computed(() => {
-  if (weatherLoading.value) {
-    return 'Checking weather...'
-  }
-  
-  if (weatherError.value) {
-    return 'Get inspired by your friends'
-  }
-  
-  if (!weatherData.value) {
-    return 'Get inspired by your friends'
-  }
-  
-  const { temp, condition, description } = weatherData.value
-  const tempCelsius = Math.round((temp - 32) * 5/9) // Convert from Fahrenheit to Celsius
-  
-  // Create communicative weather text
-  const weatherEmoji = getWeatherEmoji(condition)
-  const weatherMood = getWeatherMood(tempCelsius, condition)
-  
-  return `${weatherEmoji} ${tempCelsius}°C ${description} - ${weatherMood}`
-})
-
-// Get weather emoji based on condition
-function getWeatherEmoji(condition) {
-  const conditionMap = {
-    'clear': '☀️',
-    'clouds': '☁️',
-    'rain': '🌧️',
-    'drizzle': '🌦️',
-    'thunderstorm': '⛈️',
-    'snow': '❄️',
-    'mist': '🌫️',
-    'fog': '🌫️'
-  }
-  return conditionMap[condition.toLowerCase()] || '🌤️'
-}
-
-// Get weather mood/advice
-function getWeatherMood(temp, condition) {
-  if (temp < 20) {
-    return 'Perfect for cozy layers!'
-  } else if (temp < 25) {
-    return 'Great weather for light layers'
-  } else if (temp < 30) {
-    return 'Perfect for comfortable outfits'
-  } else {
-    return 'Time for light, breathable clothes'
-  }
-}
-
-// Fetch weather data
-async function fetchWeather() {
-  weatherLoading.value = true
-  weatherError.value = null
-  
-  try {
-    const weather = await getCurrentWeather(SINGAPORE_COORDS.lat, SINGAPORE_COORDS.lon)
-    weatherData.value = weather
-  } catch (error) {
-    console.error('Failed to fetch weather:', error)
-    weatherError.value = error.message
-  } finally {
-    weatherLoading.value = false
-  }
-}
-
-const filters = ref({
-  category: '',
-  clothing_type: '',
-  privacy: '',
-  is_favorite: false
-})
-
-// Item detail modal state
-const selectedItemId = ref(null)
-const showDetailModal = ref(false)
-
-// FAB dropdown state
-const showDropdown = ref(false)
-
-// Add item modal state
-const showAddItemModal = ref(false)
-
-const items = computed(() => {
-  console.log('🖼️ Closet page - closetStore.items:', closetStore.items)
-  let filtered = closetStore.items
-
-  if (filters.value.category) {
-    filtered = filtered.filter(item => item.category === filters.value.category)
-  }
-
-  if (filters.value.clothing_type) {
-    filtered = filtered.filter(item => item.clothing_type === filters.value.clothing_type)
-  }
-
-  if (filters.value.privacy) {
-    filtered = filtered.filter(item => item.privacy === filters.value.privacy)
-  }
-  
-  if (filters.value.is_favorite) {
-    filtered = filtered.filter(item => item.is_favorite === true)
-  }
-  
-  console.log('🖼️ Closet page - final filtered items:', filtered)
-  return filtered
-})
-
-const quotaUsed = computed(() => closetStore.quota?.used || 0)
-const totalItems = computed(() => closetStore.quota?.totalItems || 0)
-const hasFilters = computed(() => filters.value.category || filters.value.clothing_type || filters.value.privacy || filters.value.is_favorite)
-
-onMounted(() => {
-  closetStore.fetchItems()
-  fetchWeather()
-})
-
-function toggleDropdown() {
-  showDropdown.value = !showDropdown.value
-}
-
-function handleScanUpload() {
-  showDropdown.value = false
-  showAddItemModal.value = true
-}
-
-function handleAddFromCatalog() {
-  showDropdown.value = false
-  router.push('/catalog')
-}
-
-function handleAddItem() {
-  showAddItemModal.value = true
-}
-
-function handleFilterChange(newFilters) {
-  filters.value = { ...newFilters }
-}
-
-function goToSettings() {
-  router.push('/settings')
-}
-
-// Item detail modal handlers
-function handleItemClick(item) {
-  selectedItemId.value = item.id
-  showDetailModal.value = true
-}
-
-function closeDetailModal() {
-  showDetailModal.value = false
-  selectedItemId.value = null
-}
-
-function handleItemUpdated() {
-  // Item updated in modal, refresh the closet
-  closetStore.fetchItems()
-}
-
-function handleItemDeleted() {
-  // Item deleted, refresh the closet
-  closetStore.fetchItems()
-}
-
-function handleEditItem(item) {
-  // TODO: Open edit form modal
-  alert(`Edit item: ${item.name}`)
-}
-
-function handleShareItem(item) {
-  // TODO: Open share dialog
-  alert(`Share item: ${item.name}`)
-}
-
-async function handleFavoriteClick(item) {
-  try {
-    await closetStore.toggleFavorite(item.id)
-  } catch (error) {
-    console.error('Failed to toggle favorite:', error)
-  }
-}
-
-// Add item modal handlers
-function handleAddItemSuccess() {
-  console.log('🎉 Add item success - refreshing closet...')
-  showAddItemModal.value = false
-  closetStore.fetchItems()
-}
-</script>
-
-<style scoped>
-.closet-page {
-  min-height: 100vh;
-  padding: 1rem;
-  background-color: #f9fafb;
-}
-
-.greeting-section {
-  margin-bottom: 2rem;
-}
-
-.closet-header {
-  margin-bottom: 1rem;
-}
-
-.header-content {
-  display: flex;
-  justify-content: space-between;
-  align-items: flex-start;
-  gap: 1rem;
-}
-
-.closet-header h1 {
-  font-size: 1.5rem;
-  font-weight: 700;
-  color: #111827;
-  margin-bottom: 0.25rem;
-}
-
-.quota-text {
-  font-size: 0.875rem;
-  color: #6b7280;
-  display: flex;
-  align-items: center;
-  gap: 0.5rem;
-}
-
-.settings-button {
-  display: flex;
-  align-items: center;
-  justify-content: center;
-  width: 2.5rem;
-  height: 2.5rem;
-  padding: 0.5rem;
-  background-color: #ffffff;
-  border: 1px solid #e5e7eb;
-  border-radius: 0.5rem;
-  color: #6b7280;
-  cursor: pointer;
-  transition: all 0.2s ease;
-  flex-shrink: 0;
-}
-
-.settings-button:hover {
-  background-color: #f3f4f6;
-  color: #111827;
-  border-color: #d1d5db;
-}
-
-.settings-button:active {
-  transform: scale(0.95);
-}
-
-.settings-button svg {
-  width: 1.5rem;
-  height: 1.5rem;
-}
-
-.quota-warning {
-  color: #f59e0b;
-  font-weight: 600;
-}
-
-/* Add First Button Container (for empty state) */
-.add-first-container {
-  position: relative;
-  display: inline-block;
-}
-
-/* Add First Button (for empty state) */
-.add-first-button {
-  padding: 0.75rem 1.5rem;
-  background-color: #3b82f6;
-  color: white;
-  border: none;
-  border-radius: 0.5rem;
-  font-size: 1rem;
-  font-weight: 600;
-  cursor: pointer;
-  transition: all 0.3s cubic-bezier(0.4, 0, 0.2, 1);
-}
-
-/* Add First Dropdown */
-.add-first-dropdown {
-  position: absolute;
-  top: 100%;
-  left: 0;
-  right: 0;
-  margin-top: 0.5rem;
-  background: white;
-  border-radius: 0.5rem;
-  box-shadow: 0 10px 25px rgba(0, 0, 0, 0.15);
-  min-width: 200px;
-  overflow: hidden;
-  animation: slideUp 0.2s ease-out;
-  z-index: 100;
-}
-
-.add-first-button:hover {
-  background-color: #2563eb;
-  transform: translateY(-2px);
-  box-shadow: 0 4px 6px rgba(0, 0, 0, 0.1);
-}
-
-.add-first-button:active {
-  transform: translateY(0);
-}
-
-@media (prefers-reduced-motion: reduce) {
-  .add-first-button:hover {
-    transform: none;
-  }
-}
-
-/* FAB Container */
-.fab-container {
-  position: fixed !important;
-  bottom: 5.5rem !important;
-  right: 2rem !important;
-  z-index: 50;
-}
-
-/* FAB - Floating Action Button */
-.fab {
-  position: fixed !important;
-  bottom: 5.5rem !important;
-  right: 2rem !important;
-  width: 3.5rem;
-  height: 3.5rem;
-  border-radius: 50%;
-  background-color: #3b82f6;
-  color: white;
-  border: none;
-  box-shadow: 0 4px 6px rgba(0, 0, 0, 0.1);
-  cursor: pointer;
-  display: flex;
-  align-items: center;
-  justify-content: center;
-  z-index: 100;
-}
-
-/* FAB Dropdown */
-.fab-dropdown {
-  position: absolute;
-  bottom: 4rem;
-  right: 0;
-  background: white;
-  border-radius: 0.5rem;
-  box-shadow: 0 10px 25px rgba(0, 0, 0, 0.15);
-  min-width: 200px;
-  overflow: hidden;
-  animation: slideUp 0.2s ease-out;
-}
-
-@keyframes slideUp {
-  from {
-    opacity: 0;
-    transform: translateY(10px);
-  }
-  to {
-    opacity: 1;
-    transform: translateY(0);
-  }
-}
-
-.dropdown-item {
-  display: flex;
-  align-items: center;
-  justify-content: flex-start;
-  gap: 0.75rem;
-  width: 100%;
-  padding: 0.75rem 1rem;
-  background: none;
-  border: none;
-  text-align: left;
-  cursor: pointer;
-  transition: background-color 0.2s;
-  font-size: 0.875rem;
-  color: #374151;
-  min-height: 2.5rem;
-  line-height: 1.5;
-}
-
-.dropdown-item:hover {
-  background-color: #f3f4f6;
-}
-
-.dropdown-icon {
-  width: 1.25rem;
-  height: 1.25rem;
-  flex-shrink: 0;
-  display: flex;
-  align-items: center;
-  justify-content: center;
-}
-
-/* FAB Hover with Rotate and Scale */
-.fab:hover {
-  background-color: #2563eb;
-}
-
-/* Plus Icon Rotation on Hover */
-.plus-icon {
-  font-size: 2rem;
-  line-height: 1;
-}
-
-/* Pulse Animation for Near-Quota Warning */
-@keyframes pulse-slow {
-  0%, 100% {
-    transform: scale(1);
-    box-shadow: 0 4px 6px rgba(0, 0, 0, 0.1);
-  }
-  50% {
-    transform: scale(1.05);
-    box-shadow: 0 6px 12px rgba(245, 158, 11, 0.4);
-  }
-}
-
-.animate-pulse-slow {
-  animation: pulse-slow 2s cubic-bezier(0.4, 0, 0.6, 1) infinite;
-}
-
-/* Reduced Motion Support */
-@media (prefers-reduced-motion: reduce) {
-  .fab {
-    transition: background-color 0.2s ease;
-  }
-  
-  .fab:hover {
-    transform: none;
-  }
-  
-  .animate-pulse-slow {
-    animation: none;
-    box-shadow: 0 4px 6px rgba(245, 158, 11, 0.4);
-  }
-}
-</style>
-=======
 <!--
   Closet Page - StyleSnap
   
@@ -1064,5 +392,4 @@
     box-shadow: 0 4px 6px rgba(245, 158, 11, 0.4);
   }
 }
-</style>
->>>>>>> e8280170
+</style>