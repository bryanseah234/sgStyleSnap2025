<<<<<<< HEAD
/**
 * Auth Service - StyleSnap
 * 
 * Purpose: Authentication API calls and session management using Supabase Auth
 * 
 * **CRITICAL: Google OAuth 2.0 (SSO) ONLY**
 * - Authentication Method: Google OAuth exclusively
 * - No email/password, magic links, or other auth methods
 * - Pages: /login and /register both use signInWithGoogle()
 * - After successful auth: Redirect to /closet (home page)
 * - User profile auto-created in users table on first sign-in
 * 
 * Functions:
 * - signInWithGoogle(): Initiates Google OAuth flow (used by both login and register)
 * - signOut(): Signs out current user
 * - getCurrentUser(): Gets current authenticated user from session
 * - getSession(): Gets current Supabase session
 * - refreshSession(): Refreshes auth token
 * - onAuthStateChange(callback): Subscribe to auth state changes
 * 
 * Authentication Flow (Login & Register):
 * 1. User clicks "Sign in with Google" or "Sign up with Google"
 * 2. signInWithGoogle() redirects to Google OAuth consent screen
 * 3. User authorizes app in Google
 * 4. Google redirects back to Supabase with auth code
 * 5. Supabase exchanges code for session token
 * 6. Supabase creates user in auth.users (if new)
 * 7. Database trigger creates entry in public.users table
 * 8. User redirected to /closet (home page)
 * 9. Session stored securely (IndexedDB with localStorage fallback)
 * 
 * Session Management:
 * - Tokens stored in IndexedDB by Supabase (localStorage fallback)
 * - Access token expires after 1 hour
 * - Refresh token used to get new access token
 * - Auto-refresh handled by Supabase client
 * 
 * Usage:
 * import { signInWithGoogle, getCurrentUser } from '../config/supabase'
 * 
 * // Used in both Login.vue and Register.vue
 * await signInWithGoogle() // Same function for both pages
 * const user = await getCurrentUser()
 * 
 * Environment Variables Required (.env):
 * - VITE_SUPABASE_URL: Supabase project URL
 * - VITE_SUPABASE_ANON_KEY: Supabase anon/public key
 * 
 * Supabase Setup:
 * - Enable Google provider in Authentication > Providers
 * - Configure Google OAuth credentials from Google Cloud Console
 * - Set redirect URL: https://YOUR-PROJECT.supabase.co/auth/v1/callback
 * 
 * Reference:
 * - tasks/02-authentication-database.md for auth setup
 * - requirements/security.md for security requirements
 * - Supabase Auth docs: https://supabase.com/docs/guides/auth
 */

import { supabase } from '../config/supabase'

/**
 * Sign in with Google OAuth
 * @returns {Promise<void>}
 */
export async function signInWithGoogle() {
  const result = await supabase.auth.signInWithOAuth({
    provider: 'google',
    options: {
      redirectTo: `${window.location.origin}/closet`
    }
  })
  
  if (result?.error) {
    throw new Error(`Google sign-in failed: ${result.error.message}`)
  }
  
  return result
}

/**
 * Sign out current user
 * @returns {Promise<void>}
 */
export async function signOut() {
  console.log('🚪 Signing out user...')
  const result = await supabase.auth.signOut()
  
  if (result?.error) {
    console.error('❌ Sign out error:', result.error)
    throw new Error(`Sign out failed: ${result.error.message}`)
  }
  
  console.log('✅ User signed out successfully')
}

/**
 * Get current authenticated user
 * @returns {Promise<Object|null>}
 */
export async function getCurrentUser() {
  console.log('👤 Getting current user...')
  const result = await supabase.auth.getUser()
  
  if (result?.error) {
    console.error('❌ Get user error:', result.error)
    throw new Error(`Failed to get user: ${result.error.message}`)
  }
  
  const user = result?.data?.user || null
  console.log('👤 Current user:', user ? user.email : 'No user')
  return user
}

/**
 * Get current session
 * @returns {Promise<Object|null>}
 */
export async function getSession() {
  console.log('🔑 Getting current session...')
  const result = await supabase.auth.getSession()
  
  if (result?.error) {
    console.error('❌ Get session error:', result.error)
    throw new Error(`Failed to get session: ${result.error.message}`)
  }
  
  const session = result?.data?.session || null
  console.log('🔑 Session status:', session ? 'Active' : 'No session')
  return session
}

/**
 * Refresh current session
 * @returns {Promise<Object|null>}
 */
export async function refreshSession() {
  console.log('🔄 Refreshing session...')
  const result = await supabase.auth.refreshSession()
  
  if (result?.error) {
    console.error('❌ Refresh session error:', result.error)
    throw new Error(`Failed to refresh session: ${result.error.message}`)
  }
  
  const session = result?.data?.session || null
  console.log('🔄 Session refreshed:', session ? 'Success' : 'Failed')
  return session
}

/**
 * Subscribe to auth state changes
 * @param {Function} callback - Callback function to handle auth state changes
 * @returns {Object} - Subscription object with unsubscribe method
 */
export function onAuthStateChange(callback) {
  const { data } = supabase.auth.onAuthStateChange((event, session) => {
    console.log('🔄 Auth state change:', event, session ? 'Session exists' : 'No session')
    if (session) {
      console.log('👤 User authenticated:', session.user.email)
    } else {
      console.log('🚪 User signed out')
    }
    callback(event, session)
  })
  
  return data
}
=======
/**
 * Auth Service - StyleSnap
 * 
 * Purpose: Authentication API calls and session management using Supabase Auth
 * 
 * **CRITICAL: Google OAuth 2.0 (SSO) ONLY**
 * - Authentication Method: Google OAuth exclusively
 * - No email/password, magic links, or other auth methods
 * - Pages: /login and /register both use signInWithGoogle()
 * - After successful auth: Redirect to /closet (home page)
 * - User profile auto-created in users table on first sign-in
 * 
 * Functions:
 * - signInWithGoogle(): Initiates Google OAuth flow (used by both login and register)
 * - signOut(): Signs out current user
 * - getCurrentUser(): Gets current authenticated user from session
 * - getSession(): Gets current Supabase session
 * - refreshSession(): Refreshes auth token
 * - onAuthStateChange(callback): Subscribe to auth state changes
 * 
 * Authentication Flow (Login & Register):
 * 1. User clicks "Sign in with Google" or "Sign up with Google"
 * 2. signInWithGoogle() redirects to Google OAuth consent screen
 * 3. User authorizes app in Google
 * 4. Google redirects back to Supabase with auth code
 * 5. Supabase exchanges code for session token
 * 6. Supabase creates user in auth.users (if new)
 * 7. Database trigger creates entry in public.users table
 * 8. User redirected to /closet (home page)
 * 9. Session stored securely (IndexedDB with localStorage fallback)
 * 
 * Session Management:
 * - Tokens stored in IndexedDB by Supabase (localStorage fallback)
 * - Access token expires after 1 hour
 * - Refresh token used to get new access token
 * - Auto-refresh handled by Supabase client
 * 
 * Usage:
 * import { signInWithGoogle, getCurrentUser } from '../config/supabase'
 * 
 * // Used in both Login.vue and Register.vue
 * await signInWithGoogle() // Same function for both pages
 * const user = await getCurrentUser()
 * 
 * Environment Variables Required (.env):
 * - VITE_SUPABASE_URL: Supabase project URL
 * - VITE_SUPABASE_ANON_KEY: Supabase anon/public key
 * 
 * Supabase Setup:
 * - Enable Google provider in Authentication > Providers
 * - Configure Google OAuth credentials from Google Cloud Console
 * - Set redirect URL: https://YOUR-PROJECT.supabase.co/auth/v1/callback
 * 
 * Reference:
 * - tasks/02-authentication-database.md for auth setup
 * - requirements/security.md for security requirements
 * - Supabase Auth docs: https://supabase.com/docs/guides/auth
 */

import { supabase, isSupabaseConfigured } from '../config/supabase'

/**
 * Sign in with Google OAuth
 * @returns {Promise<void>}
 */
export async function signInWithGoogle() {
  // Check if Supabase is configured
  if (!isSupabaseConfigured || !supabase) {
    console.error('❌ Supabase is not configured!')
    console.error('📝 Please check your environment variables:')
    console.error('   - VITE_SUPABASE_URL')
    console.error('   - VITE_SUPABASE_ANON_KEY')
    throw new Error('Supabase is not configured. Please check your environment variables.')
  }

  console.log('🔐 Starting Google OAuth sign-in...')
  console.log('📍 Redirect URL:', `${window.location.origin}/closet`)
  
  const result = await supabase.auth.signInWithOAuth({
    provider: 'google',
    options: {
      redirectTo: `${window.location.origin}/closet`,
      queryParams: {
        access_type: 'offline',
        prompt: 'consent'
      }
    }
  })
  
  console.log('📤 OAuth result:', result)
  
  if (result?.error) {
    console.error('❌ Google sign-in error:', result.error)
    throw new Error(`Google sign-in failed: ${result.error.message}`)
  }
  
  if (result?.data?.url) {
    console.log('✅ Redirecting to Google OAuth:', result.data.url)
  }
  
  return result
}

/**
 * Sign out current user
 * @returns {Promise<void>}
 */
export async function signOut() {
  console.log('🚪 Signing out user...')
  const result = await supabase.auth.signOut()
  
  if (result?.error) {
    console.error('❌ Sign out error:', result.error)
    throw new Error(`Sign out failed: ${result.error.message}`)
  }
  
  console.log('✅ User signed out successfully')
}

/**
 * Get current authenticated user
 * @returns {Promise<Object|null>}
 */
export async function getCurrentUser() {
  console.log('👤 Getting current user...')
  const result = await supabase.auth.getUser()
  
  if (result?.error) {
    console.error('❌ Get user error:', result.error)
    throw new Error(`Failed to get user: ${result.error.message}`)
  }
  
  const user = result?.data?.user || null
  console.log('👤 Current user:', user ? user.email : 'No user')
  return user
}

/**
 * Get current session
 * @returns {Promise<Object|null>}
 */
export async function getSession() {
  console.log('🔑 Getting current session...')
  const result = await supabase.auth.getSession()
  
  if (result?.error) {
    console.error('❌ Get session error:', result.error)
    throw new Error(`Failed to get session: ${result.error.message}`)
  }
  
  const session = result?.data?.session || null
  console.log('🔑 Session status:', session ? 'Active' : 'No session')
  
  // If we have a session, ensure the user exists in public.users table
  if (session?.user) {
    await ensurePublicUser(session.user)
  }
  
  return session
}

/**
 * Ensure user exists in public.users table
 * @param {Object} user - Supabase auth user object
 */
async function ensurePublicUser(user) {
  try {
    console.log('🔍 Checking if user exists in public.users table...')
    
    // Check if user already exists in public.users
    const { data: existingUser, error: checkError } = await supabase
      .from('users')
      .select('id')
      .eq('id', user.id)
      .single()
    
    if (checkError && checkError.code !== 'PGRST116') { // PGRST116 = no rows returned
      console.error('❌ Error checking user existence:', checkError)
      return
    }
    
    if (existingUser) {
      console.log('✅ User already exists in public.users table')
      return
    }
    
    console.log('🔧 User not found in public.users, creating entry...')
    
    // Extract user data from auth user
    const userMetadata = user.user_metadata || {}
    const userName = userMetadata.name || userMetadata.full_name || user.email.split('@')[0]
    const userAvatar = userMetadata.avatar_url || userMetadata.picture || null
    const userGoogleId = userMetadata.sub || null
    
    // Call the database function to create the user
    const { data, error } = await supabase.rpc('create_public_user', {
      user_id: user.id,
      user_email: user.email,
      user_name: userName,
      user_avatar_url: userAvatar,
      user_google_id: userGoogleId
    })
    
    if (error) {
      console.error('❌ Error creating public user:', error)
      return
    }
    
    console.log('✅ Successfully created user in public.users table')
    
  } catch (error) {
    console.error('❌ Error ensuring public user:', error)
  }
}

/**
 * Refresh current session
 * @returns {Promise<Object|null>}
 */
export async function refreshSession() {
  console.log('🔄 Refreshing session...')
  const result = await supabase.auth.refreshSession()
  
  if (result?.error) {
    console.error('❌ Refresh session error:', result.error)
    throw new Error(`Failed to refresh session: ${result.error.message}`)
  }
  
  const session = result?.data?.session || null
  console.log('🔄 Session refreshed:', session ? 'Success' : 'Failed')
  return session
}

/**
 * Subscribe to auth state changes
 * @param {Function} callback - Callback function to handle auth state changes
 * @returns {Object} - Subscription object with unsubscribe method
 */
export function onAuthStateChange(callback) {
  const { data } = supabase.auth.onAuthStateChange((event, session) => {
    console.log('🔄 Auth state change:', event, session ? 'Session exists' : 'No session')
    if (session) {
      console.log('👤 User authenticated:', session.user.email)
    } else {
      console.log('🚪 User signed out')
    }
    callback(event, session)
  })
  
  return data
}
>>>>>>> e8280170
<|MERGE_RESOLUTION|>--- conflicted
+++ resolved
@@ -1,4 +1,3 @@
-<<<<<<< HEAD
 /**
  * Auth Service - StyleSnap
  * 
@@ -58,175 +57,6 @@
  * - Supabase Auth docs: https://supabase.com/docs/guides/auth
  */
 
-import { supabase } from '../config/supabase'
-
-/**
- * Sign in with Google OAuth
- * @returns {Promise<void>}
- */
-export async function signInWithGoogle() {
-  const result = await supabase.auth.signInWithOAuth({
-    provider: 'google',
-    options: {
-      redirectTo: `${window.location.origin}/closet`
-    }
-  })
-  
-  if (result?.error) {
-    throw new Error(`Google sign-in failed: ${result.error.message}`)
-  }
-  
-  return result
-}
-
-/**
- * Sign out current user
- * @returns {Promise<void>}
- */
-export async function signOut() {
-  console.log('🚪 Signing out user...')
-  const result = await supabase.auth.signOut()
-  
-  if (result?.error) {
-    console.error('❌ Sign out error:', result.error)
-    throw new Error(`Sign out failed: ${result.error.message}`)
-  }
-  
-  console.log('✅ User signed out successfully')
-}
-
-/**
- * Get current authenticated user
- * @returns {Promise<Object|null>}
- */
-export async function getCurrentUser() {
-  console.log('👤 Getting current user...')
-  const result = await supabase.auth.getUser()
-  
-  if (result?.error) {
-    console.error('❌ Get user error:', result.error)
-    throw new Error(`Failed to get user: ${result.error.message}`)
-  }
-  
-  const user = result?.data?.user || null
-  console.log('👤 Current user:', user ? user.email : 'No user')
-  return user
-}
-
-/**
- * Get current session
- * @returns {Promise<Object|null>}
- */
-export async function getSession() {
-  console.log('🔑 Getting current session...')
-  const result = await supabase.auth.getSession()
-  
-  if (result?.error) {
-    console.error('❌ Get session error:', result.error)
-    throw new Error(`Failed to get session: ${result.error.message}`)
-  }
-  
-  const session = result?.data?.session || null
-  console.log('🔑 Session status:', session ? 'Active' : 'No session')
-  return session
-}
-
-/**
- * Refresh current session
- * @returns {Promise<Object|null>}
- */
-export async function refreshSession() {
-  console.log('🔄 Refreshing session...')
-  const result = await supabase.auth.refreshSession()
-  
-  if (result?.error) {
-    console.error('❌ Refresh session error:', result.error)
-    throw new Error(`Failed to refresh session: ${result.error.message}`)
-  }
-  
-  const session = result?.data?.session || null
-  console.log('🔄 Session refreshed:', session ? 'Success' : 'Failed')
-  return session
-}
-
-/**
- * Subscribe to auth state changes
- * @param {Function} callback - Callback function to handle auth state changes
- * @returns {Object} - Subscription object with unsubscribe method
- */
-export function onAuthStateChange(callback) {
-  const { data } = supabase.auth.onAuthStateChange((event, session) => {
-    console.log('🔄 Auth state change:', event, session ? 'Session exists' : 'No session')
-    if (session) {
-      console.log('👤 User authenticated:', session.user.email)
-    } else {
-      console.log('🚪 User signed out')
-    }
-    callback(event, session)
-  })
-  
-  return data
-}
-=======
-/**
- * Auth Service - StyleSnap
- * 
- * Purpose: Authentication API calls and session management using Supabase Auth
- * 
- * **CRITICAL: Google OAuth 2.0 (SSO) ONLY**
- * - Authentication Method: Google OAuth exclusively
- * - No email/password, magic links, or other auth methods
- * - Pages: /login and /register both use signInWithGoogle()
- * - After successful auth: Redirect to /closet (home page)
- * - User profile auto-created in users table on first sign-in
- * 
- * Functions:
- * - signInWithGoogle(): Initiates Google OAuth flow (used by both login and register)
- * - signOut(): Signs out current user
- * - getCurrentUser(): Gets current authenticated user from session
- * - getSession(): Gets current Supabase session
- * - refreshSession(): Refreshes auth token
- * - onAuthStateChange(callback): Subscribe to auth state changes
- * 
- * Authentication Flow (Login & Register):
- * 1. User clicks "Sign in with Google" or "Sign up with Google"
- * 2. signInWithGoogle() redirects to Google OAuth consent screen
- * 3. User authorizes app in Google
- * 4. Google redirects back to Supabase with auth code
- * 5. Supabase exchanges code for session token
- * 6. Supabase creates user in auth.users (if new)
- * 7. Database trigger creates entry in public.users table
- * 8. User redirected to /closet (home page)
- * 9. Session stored securely (IndexedDB with localStorage fallback)
- * 
- * Session Management:
- * - Tokens stored in IndexedDB by Supabase (localStorage fallback)
- * - Access token expires after 1 hour
- * - Refresh token used to get new access token
- * - Auto-refresh handled by Supabase client
- * 
- * Usage:
- * import { signInWithGoogle, getCurrentUser } from '../config/supabase'
- * 
- * // Used in both Login.vue and Register.vue
- * await signInWithGoogle() // Same function for both pages
- * const user = await getCurrentUser()
- * 
- * Environment Variables Required (.env):
- * - VITE_SUPABASE_URL: Supabase project URL
- * - VITE_SUPABASE_ANON_KEY: Supabase anon/public key
- * 
- * Supabase Setup:
- * - Enable Google provider in Authentication > Providers
- * - Configure Google OAuth credentials from Google Cloud Console
- * - Set redirect URL: https://YOUR-PROJECT.supabase.co/auth/v1/callback
- * 
- * Reference:
- * - tasks/02-authentication-database.md for auth setup
- * - requirements/security.md for security requirements
- * - Supabase Auth docs: https://supabase.com/docs/guides/auth
- */
-
 import { supabase, isSupabaseConfigured } from '../config/supabase'
 
 /**
@@ -418,5 +248,4 @@
   })
   
   return data
-}
->>>>>>> e8280170
+}