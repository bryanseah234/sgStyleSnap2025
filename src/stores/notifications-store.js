<<<<<<< HEAD
/**
 * Notifications Store
 * Pinia store for managing notifications state with real-time updates
 */

import { defineStore } from 'pinia'
import { notificationsService } from '../services/notifications-service'
import { supabase } from '../config/supabase'

export const useNotificationsStore = defineStore('notifications', {
  state: () => ({
    notifications: [],
    unreadCount: 0,
    loading: false,
    error: null,
    pagination: {
      total: 0,
      limit: 20,
      offset: 0
    },
    subscription: null,
    initialized: false
  }),

  getters: {
    /**
     * Check if there are unread notifications
     */
    hasUnread: (state) => state.unreadCount > 0,
    
    /**
     * Get only unread notifications
     */
    unreadNotifications: (state) => 
      state.notifications.filter(n => !n.is_read),
    
    /**
     * Get only read notifications
     */
    readNotifications: (state) => 
      state.notifications.filter(n => n.is_read),
    
    /**
     * Get notifications by type
     */
    getNotificationsByType: (state) => (type) =>
      state.notifications.filter(n => n.type === type),
    
    /**
     * Get notification count by type
     */
    getCountByType: (state) => (type) =>
      state.notifications.filter(n => n.type === type && !n.is_read).length,
    
    /**
     * Get friend suggestion notifications count
     */
    friendSuggestionCount: (state) =>
      state.notifications.filter(n => n.type === 'friend_outfit_suggestion' && !n.is_read).length,
    
    /**
     * Get outfit like notifications count
     */
    outfitLikeCount: (state) =>
      state.notifications.filter(n => n.type === 'outfit_like' && !n.is_read).length,
    
    /**
     * Get item like notifications count
     */
    itemLikeCount: (state) =>
      state.notifications.filter(n => n.type === 'item_like' && !n.is_read).length
  },

  actions: {
    /**
     * Initialize notifications - fetch initial data and start real-time subscription
     */
    async initialize() {
      if (this.initialized) return
      
      await this.fetchNotifications()
      this.startRealtimeSubscription()
      this.initialized = true
    },

    /**
     * Fetch notifications with pagination
     * @param {Object} options - Query options
     */
    async fetchNotifications({ unreadOnly = false, loadMore = false } = {}) {
      this.loading = true
      this.error = null
      
      try {
        const offset = loadMore ? this.pagination.offset + this.pagination.limit : 0
        
        const result = await notificationsService.getNotifications({
          limit: this.pagination.limit,
          offset,
          unreadOnly
        })
        
        if (result.success) {
          if (loadMore) {
            this.notifications.push(...result.data)
          } else {
            this.notifications = result.data
          }
          
          this.pagination = result.pagination
          this.unreadCount = result.pagination.unread_count
        } else {
          this.error = result.error
        }
      } catch (error) {
        this.error = error.message
        console.error('Error fetching notifications:', error)
      } finally {
        this.loading = false
      }
    },

    /**
     * Fetch only unread count (lightweight)
     */
    async fetchUnreadCount() {
      const result = await notificationsService.getUnreadCount()
      
      if (result.success) {
        this.unreadCount = result.count
      }
    },

    /**
     * Mark notification as read
     * @param {string} notificationId - Notification ID
     */
    async markAsRead(notificationId) {
      const result = await notificationsService.markAsRead(notificationId)
      
      if (result.success) {
        const notification = this.notifications.find(n => n.id === notificationId)
        if (notification && !notification.is_read) {
          notification.is_read = true
          notification.read_at = new Date().toISOString()
          this.unreadCount = Math.max(0, this.unreadCount - 1)
        }
      }
      
      return result
    },

    /**
     * Mark all notifications as read
     */
    async markAllAsRead() {
      const result = await notificationsService.markAllAsRead()
      
      if (result.success) {
        this.notifications.forEach(n => {
          if (!n.is_read) {
            n.is_read = true
            n.read_at = new Date().toISOString()
          }
        })
        this.unreadCount = 0
      }
      
      return result
    },

    /**
     * Delete notification
     * @param {string} notificationId - Notification ID
     */
    async deleteNotification(notificationId) {
      const result = await notificationsService.deleteNotification(notificationId)
      
      if (result.success) {
        const index = this.notifications.findIndex(n => n.id === notificationId)
        if (index !== -1) {
          const wasUnread = !this.notifications[index].is_read
          this.notifications.splice(index, 1)
          
          if (wasUnread) {
            this.unreadCount = Math.max(0, this.unreadCount - 1)
          }
          
          this.pagination.total = Math.max(0, this.pagination.total - 1)
        }
      }
      
      return result
    },

    /**
     * Start real-time subscription for new notifications
     */
    async startRealtimeSubscription() {
      try {
        const { data: { user } } = await supabase.auth.getUser()
        if (!user) return
      
      // Unsubscribe if already subscribed
      this.stopRealtimeSubscription()
      
      this.subscription = notificationsService.subscribeToNotifications(
        user.id,
        async (payload) => {
          // Add new notification to the beginning
          const newNotification = payload.new
          
          // Fetch actor details
          if (newNotification.actor_id) {
            const { data: actor } = await supabase
              .from('users')
              .select('id, username, avatar')
              .eq('id', newNotification.actor_id)
              .single()
            
            if (actor) {
              newNotification.actor = actor
            }
          }
          
          this.notifications.unshift(newNotification)
          this.unreadCount++
          this.pagination.total++
          
          // Show browser notification if permitted
          if ('Notification' in window && Notification.permission === 'granted') {
            new Notification('New notification from StyleSnap', {
              body: this.getNotificationMessage(newNotification),
              icon: '/icons/icon-192x192.png',
              badge: '/icons/icon-96x96.png',
              tag: newNotification.id
            })
          }
          
          // Play sound (optional)
          this.playNotificationSound()
        }
      )
      } catch (error) {
        console.error('Failed to start realtime subscription:', error)
      }
    },

    /**
     * Stop real-time subscription
     */
    stopRealtimeSubscription() {
      if (this.subscription) {
        this.subscription.unsubscribe()
        this.subscription = null
      }
    },

    /**
     * Get user-friendly notification message
     * @param {Object} notification - Notification object
     * @returns {string} Message
     */
    getNotificationMessage(notification) {
      const actor = notification.actor?.username || 'Someone'
      
      switch (notification.type) {
        case 'friend_outfit_suggestion':
          return `${actor} suggested an outfit for you`
        case 'outfit_like':
          return `${actor} liked your outfit`
        case 'item_like':
          return `${actor} liked your item`
        default:
          return 'You have a new notification'
      }
    },

    /**
     * Play notification sound
     */
    playNotificationSound() {
      try {
        const audio = new Audio('/sounds/notification.mp3')
        audio.volume = 0.5
        audio.play().catch(() => {
          // Ignore errors (user may have blocked audio)
        })
      } catch (error) {
        // Ignore sound errors
      }
    },

    /**
     * Request browser notification permission
     */
    async requestNotificationPermission() {
      if ('Notification' in window && Notification.permission === 'default') {
        return await Notification.requestPermission()
      }
      return Notification.permission
    },

    /**
     * Load more notifications (pagination)
     */
    async loadMore() {
      if (this.loading) return
      if (this.notifications.length >= this.pagination.total) return
      
      await this.fetchNotifications({ loadMore: true })
    },

    /**
     * Refresh notifications
     */
    async refresh() {
      await this.fetchNotifications()
    },

    /**
     * Reset store state
     */
    reset() {
      this.notifications = []
      this.unreadCount = 0
      this.loading = false
      this.error = null
      this.pagination = {
        total: 0,
        limit: 20,
        offset: 0
      }
      this.stopRealtimeSubscription()
      this.initialized = false
    },

    /**
     * Get notification icon by type
     * @param {string} type - Notification type
     * @returns {string} Icon name
     */
    getNotificationIcon(type) {
      switch (type) {
        case 'friend_outfit_suggestion':
          return 'SparklesIcon'
        case 'outfit_like':
          return 'HeartIcon'
        case 'item_like':
          return 'HeartIcon'
        default:
          return 'BellIcon'
      }
    },

    /**
     * Get notification color by type
     * @param {string} type - Notification type
     * @returns {string} Color class
     */
    getNotificationColor(type) {
      switch (type) {
        case 'friend_outfit_suggestion':
          return 'text-purple-500'
        case 'outfit_like':
          return 'text-red-500'
        case 'item_like':
          return 'text-pink-500'
        default:
          return 'text-gray-500'
      }
    }
  }
})
=======
/**
 * Notifications Store
 * Pinia store for managing notifications state with real-time updates
 */

import { defineStore } from 'pinia'
import { notificationsService } from '../services/notifications-service'
import { supabase } from '../config/supabase'

export const useNotificationsStore = defineStore('notifications', {
  state: () => ({
    notifications: [],
    unreadCount: 0,
    loading: false,
    error: null,
    pagination: {
      total: 0,
      limit: 20,
      offset: 0
    },
    subscription: null,
    initialized: false
  }),

  getters: {
    /**
     * Check if there are unread notifications
     */
    hasUnread: (state) => state.unreadCount > 0,
    
    /**
     * Get only unread notifications
     */
    unreadNotifications: (state) => 
      state.notifications.filter(n => !n.is_read),
    
    /**
     * Get only read notifications
     */
    readNotifications: (state) => 
      state.notifications.filter(n => n.is_read),
    
    /**
     * Get notifications by type
     */
    getNotificationsByType: (state) => (type) =>
      state.notifications.filter(n => n.type === type),
    
    /**
     * Get notification count by type
     */
    getCountByType: (state) => (type) =>
      state.notifications.filter(n => n.type === type && !n.is_read).length,
    
    /**
     * Get friend suggestion notifications count
     */
    friendSuggestionCount: (state) =>
      state.notifications.filter(n => n.type === 'friend_outfit_suggestion' && !n.is_read).length,
    
    /**
     * Get outfit like notifications count
     */
    outfitLikeCount: (state) =>
      state.notifications.filter(n => n.type === 'outfit_like' && !n.is_read).length,
    
    /**
     * Get item like notifications count
     */
    itemLikeCount: (state) =>
      state.notifications.filter(n => n.type === 'item_like' && !n.is_read).length
  },

  actions: {
    /**
     * Initialize notifications - fetch initial data and start real-time subscription
     */
    async initialize() {
      if (this.initialized) return
      
      await this.fetchNotifications()
      this.startRealtimeSubscription()
      this.initialized = true
    },

    /**
     * Fetch notifications with pagination
     * @param {Object} options - Query options
     */
    async fetchNotifications({ unreadOnly = false, loadMore = false } = {}) {
      this.loading = true
      this.error = null
      
      try {
        const offset = loadMore ? this.pagination.offset + this.pagination.limit : 0
        
        const result = await notificationsService.getNotifications({
          limit: this.pagination.limit,
          offset,
          unreadOnly
        })
        
        if (result.success) {
          if (loadMore) {
            this.notifications.push(...result.data)
          } else {
            this.notifications = result.data
          }
          
          this.pagination = result.pagination
          this.unreadCount = result.pagination.unread_count
        } else {
          this.error = result.error
        }
      } catch (error) {
        this.error = error.message
        console.error('Error fetching notifications:', error)
      } finally {
        this.loading = false
      }
    },

    /**
     * Fetch only unread count (lightweight)
     */
    async fetchUnreadCount() {
      const result = await notificationsService.getUnreadCount()
      
      if (result.success) {
        this.unreadCount = result.count
      }
    },

    /**
     * Mark notification as read
     * @param {string} notificationId - Notification ID
     */
    async markAsRead(notificationId) {
      const result = await notificationsService.markAsRead(notificationId)
      
      if (result.success) {
        const notification = this.notifications.find(n => n.id === notificationId)
        if (notification && !notification.is_read) {
          notification.is_read = true
          notification.read_at = new Date().toISOString()
          this.unreadCount = Math.max(0, this.unreadCount - 1)
        }
      }
      
      return result
    },

    /**
     * Mark all notifications as read
     */
    async markAllAsRead() {
      const result = await notificationsService.markAllAsRead()
      
      if (result.success) {
        this.notifications.forEach(n => {
          if (!n.is_read) {
            n.is_read = true
            n.read_at = new Date().toISOString()
          }
        })
        this.unreadCount = 0
      }
      
      return result
    },

    /**
     * Delete notification
     * @param {string} notificationId - Notification ID
     */
    async deleteNotification(notificationId) {
      const result = await notificationsService.deleteNotification(notificationId)
      
      if (result.success) {
        const index = this.notifications.findIndex(n => n.id === notificationId)
        if (index !== -1) {
          const wasUnread = !this.notifications[index].is_read
          this.notifications.splice(index, 1)
          
          if (wasUnread) {
            this.unreadCount = Math.max(0, this.unreadCount - 1)
          }
          
          this.pagination.total = Math.max(0, this.pagination.total - 1)
        }
      }
      
      return result
    },

    /**
     * Start real-time subscription for new notifications
     */
    async startRealtimeSubscription() {
      const { data: { session } } = await supabase.auth.getSession()
      const currentUser = session?.user
      if (!currentUser) return
      
      // Unsubscribe if already subscribed
      this.stopRealtimeSubscription()
      
      this.subscription = notificationsService.subscribeToNotifications(
        currentUser.id,
        async (payload) => {
          // Add new notification to the beginning
          const newNotification = payload.new
          
          // Fetch actor details
          if (newNotification.actor_id) {
            const { data: actor } = await supabase
              .from('users')
              .select('id, username, avatar_url')
              .eq('id', newNotification.actor_id)
              .single()
            
            if (actor) {
              newNotification.actor = actor
            }
          }
          
          this.notifications.unshift(newNotification)
          this.unreadCount++
          this.pagination.total++
          
          // Show browser notification if permitted
          if ('Notification' in window && Notification.permission === 'granted') {
            new Notification('New notification from StyleSnap', {
              body: this.getNotificationMessage(newNotification),
              icon: '/icons/icon-192x192.png',
              badge: '/icons/icon-96x96.png',
              tag: newNotification.id
            })
          }
          
          // Play sound (optional)
          this.playNotificationSound()
        }
      )
    },

    /**
     * Stop real-time subscription
     */
    stopRealtimeSubscription() {
      if (this.subscription) {
        this.subscription.unsubscribe()
        this.subscription = null
      }
    },

    /**
     * Get user-friendly notification message
     * @param {Object} notification - Notification object
     * @returns {string} Message
     */
    getNotificationMessage(notification) {
      const actor = notification.actor?.username || 'Someone'
      
      switch (notification.type) {
        case 'friend_outfit_suggestion':
          return `${actor} suggested an outfit for you`
        case 'outfit_like':
          return `${actor} liked your outfit`
        case 'item_like':
          return `${actor} liked your item`
        default:
          return 'You have a new notification'
      }
    },

    /**
     * Play notification sound
     */
    playNotificationSound() {
      try {
        const audio = new Audio('/sounds/notification.mp3')
        audio.volume = 0.5
        audio.play().catch(() => {
          // Ignore errors (user may have blocked audio)
        })
      } catch (error) {
        // Ignore sound errors
      }
    },

    /**
     * Request browser notification permission
     */
    async requestNotificationPermission() {
      if ('Notification' in window && Notification.permission === 'default') {
        return await Notification.requestPermission()
      }
      return Notification.permission
    },

    /**
     * Load more notifications (pagination)
     */
    async loadMore() {
      if (this.loading) return
      if (this.notifications.length >= this.pagination.total) return
      
      await this.fetchNotifications({ loadMore: true })
    },

    /**
     * Refresh notifications
     */
    async refresh() {
      await this.fetchNotifications()
    },

    /**
     * Reset store state
     */
    reset() {
      this.notifications = []
      this.unreadCount = 0
      this.loading = false
      this.error = null
      this.pagination = {
        total: 0,
        limit: 20,
        offset: 0
      }
      this.stopRealtimeSubscription()
      this.initialized = false
    },

    /**
     * Get notification icon by type
     * @param {string} type - Notification type
     * @returns {string} Icon name
     */
    getNotificationIcon(type) {
      switch (type) {
        case 'friend_outfit_suggestion':
          return 'SparklesIcon'
        case 'outfit_like':
          return 'HeartIcon'
        case 'item_like':
          return 'HeartIcon'
        default:
          return 'BellIcon'
      }
    },

    /**
     * Get notification color by type
     * @param {string} type - Notification type
     * @returns {string} Color class
     */
    getNotificationColor(type) {
      switch (type) {
        case 'friend_outfit_suggestion':
          return 'text-purple-500'
        case 'outfit_like':
          return 'text-red-500'
        case 'item_like':
          return 'text-pink-500'
        default:
          return 'text-gray-500'
      }
    }
  }
})
>>>>>>> e8280170
<|MERGE_RESOLUTION|>--- conflicted
+++ resolved
@@ -1,4 +1,3 @@
-<<<<<<< HEAD
 /**
  * Notifications Store
  * Pinia store for managing notifications state with real-time updates
@@ -198,381 +197,6 @@
      * Start real-time subscription for new notifications
      */
     async startRealtimeSubscription() {
-      try {
-        const { data: { user } } = await supabase.auth.getUser()
-        if (!user) return
-      
-      // Unsubscribe if already subscribed
-      this.stopRealtimeSubscription()
-      
-      this.subscription = notificationsService.subscribeToNotifications(
-        user.id,
-        async (payload) => {
-          // Add new notification to the beginning
-          const newNotification = payload.new
-          
-          // Fetch actor details
-          if (newNotification.actor_id) {
-            const { data: actor } = await supabase
-              .from('users')
-              .select('id, username, avatar')
-              .eq('id', newNotification.actor_id)
-              .single()
-            
-            if (actor) {
-              newNotification.actor = actor
-            }
-          }
-          
-          this.notifications.unshift(newNotification)
-          this.unreadCount++
-          this.pagination.total++
-          
-          // Show browser notification if permitted
-          if ('Notification' in window && Notification.permission === 'granted') {
-            new Notification('New notification from StyleSnap', {
-              body: this.getNotificationMessage(newNotification),
-              icon: '/icons/icon-192x192.png',
-              badge: '/icons/icon-96x96.png',
-              tag: newNotification.id
-            })
-          }
-          
-          // Play sound (optional)
-          this.playNotificationSound()
-        }
-      )
-      } catch (error) {
-        console.error('Failed to start realtime subscription:', error)
-      }
-    },
-
-    /**
-     * Stop real-time subscription
-     */
-    stopRealtimeSubscription() {
-      if (this.subscription) {
-        this.subscription.unsubscribe()
-        this.subscription = null
-      }
-    },
-
-    /**
-     * Get user-friendly notification message
-     * @param {Object} notification - Notification object
-     * @returns {string} Message
-     */
-    getNotificationMessage(notification) {
-      const actor = notification.actor?.username || 'Someone'
-      
-      switch (notification.type) {
-        case 'friend_outfit_suggestion':
-          return `${actor} suggested an outfit for you`
-        case 'outfit_like':
-          return `${actor} liked your outfit`
-        case 'item_like':
-          return `${actor} liked your item`
-        default:
-          return 'You have a new notification'
-      }
-    },
-
-    /**
-     * Play notification sound
-     */
-    playNotificationSound() {
-      try {
-        const audio = new Audio('/sounds/notification.mp3')
-        audio.volume = 0.5
-        audio.play().catch(() => {
-          // Ignore errors (user may have blocked audio)
-        })
-      } catch (error) {
-        // Ignore sound errors
-      }
-    },
-
-    /**
-     * Request browser notification permission
-     */
-    async requestNotificationPermission() {
-      if ('Notification' in window && Notification.permission === 'default') {
-        return await Notification.requestPermission()
-      }
-      return Notification.permission
-    },
-
-    /**
-     * Load more notifications (pagination)
-     */
-    async loadMore() {
-      if (this.loading) return
-      if (this.notifications.length >= this.pagination.total) return
-      
-      await this.fetchNotifications({ loadMore: true })
-    },
-
-    /**
-     * Refresh notifications
-     */
-    async refresh() {
-      await this.fetchNotifications()
-    },
-
-    /**
-     * Reset store state
-     */
-    reset() {
-      this.notifications = []
-      this.unreadCount = 0
-      this.loading = false
-      this.error = null
-      this.pagination = {
-        total: 0,
-        limit: 20,
-        offset: 0
-      }
-      this.stopRealtimeSubscription()
-      this.initialized = false
-    },
-
-    /**
-     * Get notification icon by type
-     * @param {string} type - Notification type
-     * @returns {string} Icon name
-     */
-    getNotificationIcon(type) {
-      switch (type) {
-        case 'friend_outfit_suggestion':
-          return 'SparklesIcon'
-        case 'outfit_like':
-          return 'HeartIcon'
-        case 'item_like':
-          return 'HeartIcon'
-        default:
-          return 'BellIcon'
-      }
-    },
-
-    /**
-     * Get notification color by type
-     * @param {string} type - Notification type
-     * @returns {string} Color class
-     */
-    getNotificationColor(type) {
-      switch (type) {
-        case 'friend_outfit_suggestion':
-          return 'text-purple-500'
-        case 'outfit_like':
-          return 'text-red-500'
-        case 'item_like':
-          return 'text-pink-500'
-        default:
-          return 'text-gray-500'
-      }
-    }
-  }
-})
-=======
-/**
- * Notifications Store
- * Pinia store for managing notifications state with real-time updates
- */
-
-import { defineStore } from 'pinia'
-import { notificationsService } from '../services/notifications-service'
-import { supabase } from '../config/supabase'
-
-export const useNotificationsStore = defineStore('notifications', {
-  state: () => ({
-    notifications: [],
-    unreadCount: 0,
-    loading: false,
-    error: null,
-    pagination: {
-      total: 0,
-      limit: 20,
-      offset: 0
-    },
-    subscription: null,
-    initialized: false
-  }),
-
-  getters: {
-    /**
-     * Check if there are unread notifications
-     */
-    hasUnread: (state) => state.unreadCount > 0,
-    
-    /**
-     * Get only unread notifications
-     */
-    unreadNotifications: (state) => 
-      state.notifications.filter(n => !n.is_read),
-    
-    /**
-     * Get only read notifications
-     */
-    readNotifications: (state) => 
-      state.notifications.filter(n => n.is_read),
-    
-    /**
-     * Get notifications by type
-     */
-    getNotificationsByType: (state) => (type) =>
-      state.notifications.filter(n => n.type === type),
-    
-    /**
-     * Get notification count by type
-     */
-    getCountByType: (state) => (type) =>
-      state.notifications.filter(n => n.type === type && !n.is_read).length,
-    
-    /**
-     * Get friend suggestion notifications count
-     */
-    friendSuggestionCount: (state) =>
-      state.notifications.filter(n => n.type === 'friend_outfit_suggestion' && !n.is_read).length,
-    
-    /**
-     * Get outfit like notifications count
-     */
-    outfitLikeCount: (state) =>
-      state.notifications.filter(n => n.type === 'outfit_like' && !n.is_read).length,
-    
-    /**
-     * Get item like notifications count
-     */
-    itemLikeCount: (state) =>
-      state.notifications.filter(n => n.type === 'item_like' && !n.is_read).length
-  },
-
-  actions: {
-    /**
-     * Initialize notifications - fetch initial data and start real-time subscription
-     */
-    async initialize() {
-      if (this.initialized) return
-      
-      await this.fetchNotifications()
-      this.startRealtimeSubscription()
-      this.initialized = true
-    },
-
-    /**
-     * Fetch notifications with pagination
-     * @param {Object} options - Query options
-     */
-    async fetchNotifications({ unreadOnly = false, loadMore = false } = {}) {
-      this.loading = true
-      this.error = null
-      
-      try {
-        const offset = loadMore ? this.pagination.offset + this.pagination.limit : 0
-        
-        const result = await notificationsService.getNotifications({
-          limit: this.pagination.limit,
-          offset,
-          unreadOnly
-        })
-        
-        if (result.success) {
-          if (loadMore) {
-            this.notifications.push(...result.data)
-          } else {
-            this.notifications = result.data
-          }
-          
-          this.pagination = result.pagination
-          this.unreadCount = result.pagination.unread_count
-        } else {
-          this.error = result.error
-        }
-      } catch (error) {
-        this.error = error.message
-        console.error('Error fetching notifications:', error)
-      } finally {
-        this.loading = false
-      }
-    },
-
-    /**
-     * Fetch only unread count (lightweight)
-     */
-    async fetchUnreadCount() {
-      const result = await notificationsService.getUnreadCount()
-      
-      if (result.success) {
-        this.unreadCount = result.count
-      }
-    },
-
-    /**
-     * Mark notification as read
-     * @param {string} notificationId - Notification ID
-     */
-    async markAsRead(notificationId) {
-      const result = await notificationsService.markAsRead(notificationId)
-      
-      if (result.success) {
-        const notification = this.notifications.find(n => n.id === notificationId)
-        if (notification && !notification.is_read) {
-          notification.is_read = true
-          notification.read_at = new Date().toISOString()
-          this.unreadCount = Math.max(0, this.unreadCount - 1)
-        }
-      }
-      
-      return result
-    },
-
-    /**
-     * Mark all notifications as read
-     */
-    async markAllAsRead() {
-      const result = await notificationsService.markAllAsRead()
-      
-      if (result.success) {
-        this.notifications.forEach(n => {
-          if (!n.is_read) {
-            n.is_read = true
-            n.read_at = new Date().toISOString()
-          }
-        })
-        this.unreadCount = 0
-      }
-      
-      return result
-    },
-
-    /**
-     * Delete notification
-     * @param {string} notificationId - Notification ID
-     */
-    async deleteNotification(notificationId) {
-      const result = await notificationsService.deleteNotification(notificationId)
-      
-      if (result.success) {
-        const index = this.notifications.findIndex(n => n.id === notificationId)
-        if (index !== -1) {
-          const wasUnread = !this.notifications[index].is_read
-          this.notifications.splice(index, 1)
-          
-          if (wasUnread) {
-            this.unreadCount = Math.max(0, this.unreadCount - 1)
-          }
-          
-          this.pagination.total = Math.max(0, this.pagination.total - 1)
-        }
-      }
-      
-      return result
-    },
-
-    /**
-     * Start real-time subscription for new notifications
-     */
-    async startRealtimeSubscription() {
       const { data: { session } } = await supabase.auth.getSession()
       const currentUser = session?.user
       if (!currentUser) return
@@ -744,5 +368,4 @@
       }
     }
   }
-})
->>>>>>> e8280170
+})