--- conflicted
+++ resolved
@@ -1,227 +1,3 @@
-<<<<<<< HEAD
--- Migration 002: Row Level Security Policies
--- This file is re-runnable - safe to execute multiple times
-
--- ============================================
--- DROP EXISTING POLICIES
--- ============================================
-DROP POLICY IF EXISTS "Users can view own data" ON users;
-DROP POLICY IF EXISTS "Users can search other users" ON users;
-DROP POLICY IF EXISTS "Users can update own data" ON users;
-DROP POLICY IF EXISTS "Admin can insert users" ON users;
-
-DROP POLICY IF EXISTS "Users can view own clothes" ON clothes;
-DROP POLICY IF EXISTS "Users can insert own clothes" ON clothes;
-DROP POLICY IF EXISTS "Users can update own clothes" ON clothes;
-DROP POLICY IF EXISTS "Users can delete own clothes" ON clothes;
-DROP POLICY IF EXISTS "Friends can view friends clothes" ON clothes;
-
-DROP POLICY IF EXISTS "Users can view own friend requests" ON friends;
-DROP POLICY IF EXISTS "Users can send friend requests" ON friends;
-DROP POLICY IF EXISTS "Users can update own friend requests" ON friends;
-DROP POLICY IF EXISTS "Users can delete own friendships" ON friends;
-
-DROP POLICY IF EXISTS "Users can view received suggestions" ON suggestions;
-DROP POLICY IF EXISTS "Users can view sent suggestions" ON suggestions;
-DROP POLICY IF EXISTS "Users can create suggestions" ON suggestions;
-DROP POLICY IF EXISTS "Users can update received suggestions" ON suggestions;
-DROP POLICY IF EXISTS "Users can delete own suggestions" ON suggestions;
-
--- ============================================
--- ROW LEVEL SECURITY POLICIES
--- ============================================
--- Enable Row Level Security on all tables
-ALTER TABLE users ENABLE ROW LEVEL SECURITY;
-ALTER TABLE clothes ENABLE ROW LEVEL SECURITY;
-ALTER TABLE friends ENABLE ROW LEVEL SECURITY;
-ALTER TABLE suggestions ENABLE ROW LEVEL SECURITY;
--- Note: likes table commented out in schema, enable when implementing
--- ALTER TABLE likes ENABLE ROW LEVEL SECURITY;
-
--- ============================================
--- USERS POLICIES
--- ============================================
--- Users can view own full data
-CREATE POLICY "Users can view own data" ON users
-    FOR SELECT USING (auth.uid() = id);
-
--- Authenticated users can search for other users (limited fields)
--- IMPORTANT: Rate limiting and result limits enforced at API level
--- Email addresses never exposed in search results (handled by API)
-CREATE POLICY "Users can search other users" ON users
-    FOR SELECT USING (
-        auth.uid() IS NOT NULL -- Must be authenticated
-        AND removed_at IS NULL -- Only active users
-    );
-
-CREATE POLICY "Users can update own data" ON users
-    FOR UPDATE USING (auth.uid() = id);
-
--- Admin can insert users (for test data creation, etc.)
-CREATE POLICY "Admin can insert users" ON users
-    FOR INSERT WITH CHECK (true);
-
--- ============================================
--- CLOTHES POLICIES
--- ============================================
--- ISSUE #12 FIX: Separate policies for better security and clarity
-
--- Users can view ALL their own items (private and friends)
-CREATE POLICY "Users can view own clothes" ON clothes
-    FOR SELECT USING (auth.uid() = owner_id);
-
--- Users can insert new items
-CREATE POLICY "Users can insert own clothes" ON clothes
-    FOR INSERT WITH CHECK (auth.uid() = owner_id);
-
--- Users can update their own items
-CREATE POLICY "Users can update own clothes" ON clothes
-    FOR UPDATE USING (auth.uid() = owner_id);
-
--- Users can delete their own items (soft delete sets removed_at)
-CREATE POLICY "Users can delete own clothes" ON clothes
-    FOR DELETE USING (auth.uid() = owner_id);
-
--- ISSUE #11 FIX: Corrected logic - privacy check inside policy expression
--- Friends can view items marked 'friends' if friendship is accepted
-CREATE POLICY "Friends can view friends clothes" ON clothes
-    FOR SELECT USING (
-        privacy = 'friends' 
-        AND removed_at IS NULL
-        AND EXISTS (
-            SELECT 1 FROM friends
-            WHERE (
-                (requester_id = auth.uid() AND receiver_id = owner_id) OR
-                (requester_id = owner_id AND receiver_id = auth.uid())
-            )
-            AND status = 'accepted'
-        )
-    );
-
--- ISSUE #13 FIX: Framework for future public items (DISABLED)
--- Uncomment when implementing public items feature
--- CREATE POLICY "Anyone can view public clothes" ON clothes
---     FOR SELECT USING (privacy = 'public' AND removed_at IS NULL);
-
--- ============================================
--- FRIENDS POLICIES
--- ============================================
--- ISSUE #15 FIX: Separate policies by operation for explicit control
-
--- Users can view their friendships (both sent and received)
-CREATE POLICY "Users can view own friendships" ON friends
-    FOR SELECT USING (
-        auth.uid() = requester_id OR auth.uid() = receiver_id
-    );
-
--- Users can send friend requests (only as requester, enforces ordering)
-CREATE POLICY "Users can send friend requests" ON friends
-    FOR INSERT WITH CHECK (
-        auth.uid() = requester_id 
-        AND requester_id < receiver_id
-        AND status = 'pending'
-    );
-
--- Only the receiver can accept/reject pending requests
-CREATE POLICY "Users can accept friend requests" ON friends
-    FOR UPDATE USING (
-        auth.uid() = receiver_id 
-        AND status = 'pending'
-    )
-    WITH CHECK (
-        auth.uid() = receiver_id 
-        AND status IN ('accepted', 'rejected')
-    );
-
--- Either party can delete the friendship
-CREATE POLICY "Users can delete own friendships" ON friends
-    FOR DELETE USING (
-        auth.uid() = requester_id OR auth.uid() = receiver_id
-    );
-
--- ============================================
--- SUGGESTIONS POLICIES
--- ============================================
--- ISSUE #14 FIX: Complete suggestion policies with validation
-
--- Users can view suggestions sent TO them
-CREATE POLICY "Users can view received suggestions" ON suggestions
-    FOR SELECT USING (auth.uid() = to_user_id);
-
--- Users can view suggestions sent BY them
-CREATE POLICY "Users can view sent suggestions" ON suggestions
-    FOR SELECT USING (auth.uid() = from_user_id);
-
--- Users can create suggestions
--- NOTE: Complex validation (friendship, item ownership, privacy) done at API level
-CREATE POLICY "Users can create suggestions" ON suggestions
-    FOR INSERT WITH CHECK (
-        auth.uid() = from_user_id
-        -- The following must be validated by the API before INSERT:
-        -- 1. Friendship exists between from_user_id and to_user_id with status='accepted'
-        -- 2. All items in suggested_item_ids belong to to_user_id
-        -- 3. All items have privacy='friends'
-        -- 4. Array length between 1-10 items (enforced by table constraint)
-        -- 5. Message length <= 100 chars (enforced by table constraint)
-    );
-
--- Users can mark received suggestions as read (update is_read, viewed_at)
-CREATE POLICY "Users can update received suggestions" ON suggestions
-    FOR UPDATE USING (auth.uid() = to_user_id)
-    WITH CHECK (auth.uid() = to_user_id);
-
--- Users can delete suggestions they sent or received
-CREATE POLICY "Users can delete own suggestions" ON suggestions
-    FOR DELETE USING (
-        auth.uid() = from_user_id OR auth.uid() = to_user_id
-    );
-
--- ============================================
--- LIKES POLICIES (FUTURE FEATURE)
--- ============================================
--- Uncomment when implementing likes feature
--- CREATE POLICY "Users can view all likes" ON likes
---     FOR SELECT USING (true);
---
--- CREATE POLICY "Users can manage own likes" ON likes
---     FOR INSERT WITH CHECK (auth.uid() = user_id);
---
--- CREATE POLICY "Users can delete own likes" ON likes
---     FOR DELETE USING (auth.uid() = user_id);
-
--- ============================================
--- TEST ADMIN USER CREATION
--- ============================================
--- Create a test admin user for testing purposes
--- This user can be used to create other test users
-
--- Insert test admin user (only if it doesn't exist)
-INSERT INTO users (id, email, username, name, avatar_url, created_at, updated_at)
-VALUES (
-    '00000000-0000-0000-0000-000000000001'::uuid,  -- Fixed UUID for test admin
-    'admin@test.com',
-    'test_admin',
-    'Test Admin User',
-    null,
-    NOW(),
-    NOW()
-)
-ON CONFLICT (email) DO NOTHING;
-
--- Insert 6 additional test users for friends feature testing
-INSERT INTO users (id, email, username, name, avatar_url, created_at, updated_at)
-VALUES 
-    ('00000000-0000-0000-0000-000000000002'::uuid, 'alice.johnson@test.com', 'alice_johnson', 'Alice Johnson', null, NOW(), NOW()),
-    ('00000000-0000-0000-0000-000000000003'::uuid, 'bob.smith@test.com', 'bob_smith', 'Bob Smith', null, NOW(), NOW()),
-    ('00000000-0000-0000-0000-000000000004'::uuid, 'carol.davis@test.com', 'carol_davis', 'Carol Davis', null, NOW(), NOW()),
-    ('00000000-0000-0000-0000-000000000005'::uuid, 'david.wilson@test.com', 'david_wilson', 'David Wilson', null, NOW(), NOW()),
-    ('00000000-0000-0000-0000-000000000006'::uuid, 'emma.brown@test.com', 'emma_brown', 'Emma Brown', null, NOW(), NOW()),
-    ('00000000-0000-0000-0000-000000000007'::uuid, 'frank.miller@test.com', 'frank_miller', 'Frank Miller', null, NOW(), NOW())
-ON CONFLICT (email) DO NOTHING;
-
--- Add comment for the test users
-COMMENT ON TABLE users IS 'Test users created: admin@test.com, alice.johnson@test.com, bob.smith@test.com, carol.davis@test.com, david.wilson@test.com, emma.brown@test.com, frank.miller@test.com';
-=======
 -- Migration 002: Row Level Security Policies
 -- This file is re-runnable - safe to execute multiple times
 
@@ -519,5 +295,4 @@
 END;
 $$ LANGUAGE plpgsql SECURITY DEFINER;
 
-COMMENT ON FUNCTION handle_auth_webhook IS 'Webhook handler for user creation. Configure webhook in Supabase Dashboard to call this function.';
->>>>>>> e8280170
+COMMENT ON FUNCTION handle_auth_webhook IS 'Webhook handler for user creation. Configure webhook in Supabase Dashboard to call this function.';